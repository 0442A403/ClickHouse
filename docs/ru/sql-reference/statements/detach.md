---
toc_priority: 43
toc_title: DETACH
---

# DETACH {#detach-statement}

Заставляет сервер "забыть" о существовании таблицы или материализованного представления.

Синтаксис:

``` sql
DETACH TABLE|VIEW [IF EXISTS] [db.]name [PERMANENTLY] [ON CLUSTER cluster]
```

Но ни данные, ни метаданные таблицы или материализованного представления не удаляются. При следующем запуске сервера, если не было использовано `PERMANENTLY`, сервер прочитает метаданные и снова узнает о таблице/представлении. Если таблица или представление были отключены перманентно, сервер не подключит их обратно автоматически.

Независимо от того, каким способом таблица была отключена, ее можно подключить обратно с помощью запроса [ATTACH](../../sql-reference/statements/attach.md). Системные log таблицы также могут быть подключены обратно (к примеру `query_log`, `text_log` и др.) Другие системные таблицы не могут быть подключены обратно, но на следующем запуске сервер снова "вспомнит" об этих таблицах.

`ATTACH MATERIALIZED VIEW` не может быть использован с кратким синтаксисом (без `SELECT`), но можно подключить представление с помощью запроса `ATTACH TABLE`.

Обратите внимание, что нельзя перманентно отключить таблицу, которая уже временно отключена. Для этого ее сначала надо подключить обратно, а затем снова отключить перманентно.

Также нельзя использовать [DROP](../../sql-reference/statements/drop.md#drop-table) с отключенной таблицей или создавать таблицу с помощью [CREATE TABLE](../../sql-reference/statements/create/table.md) с таким же именем, как у отключенной таблицы. Еще нельзя заменить отключенную таблицу другой с помощью запроса [RENAME TABLE](../../sql-reference/statements/rename.md).

**Пример**

Создание таблицы:

Запрос:

``` sql
CREATE TABLE test ENGINE = Log AS SELECT * FROM numbers(10);
SELECT * FROM test;
```

<<<<<<< HEAD
Запроса `DETACH DATABASE` нет.
=======
Результат:

``` text
┌─number─┐
│      0 │
│      1 │
│      2 │
│      3 │
│      4 │
│      5 │
│      6 │
│      7 │
│      8 │
│      9 │
└────────┘
```

Отключение таблицы:

Запрос:

``` sql
DETACH TABLE test;
SELECT * FROM test;
```

Результат:

``` text
Received exception from server (version 21.4.1):
Code: 60. DB::Exception: Received from localhost:9000. DB::Exception: Table default.test doesn't exist.
```

[Оригинальная статья](https://clickhouse.tech/docs/ru/sql-reference/statements/detach/) <!--hide-->
>>>>>>> 9969124c
<|MERGE_RESOLUTION|>--- conflicted
+++ resolved
@@ -34,9 +34,6 @@
 SELECT * FROM test;
 ```
 
-<<<<<<< HEAD
-Запроса `DETACH DATABASE` нет.
-=======
 Результат:
 
 ``` text
@@ -69,6 +66,3 @@
 Received exception from server (version 21.4.1):
 Code: 60. DB::Exception: Received from localhost:9000. DB::Exception: Table default.test doesn't exist.
 ```
-
-[Оригинальная статья](https://clickhouse.tech/docs/ru/sql-reference/statements/detach/) <!--hide-->
->>>>>>> 9969124c
