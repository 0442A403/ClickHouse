# How to Build ClickHouse Release Package

## Install Git and Pbuilder

```bash
$ sudo apt-get update
$ sudo apt-get install git pbuilder debhelper lsb-release fakeroot sudo debian-archive-keyring debian-keyring
```

## Checkout ClickHouse Sources

```bash
<<<<<<< HEAD
git clone --recursive --branch master https://github.com/ClickHouse/ClickHouse.git
cd ClickHouse
=======
$ git clone --recursive --branch stable https://github.com/yandex/ClickHouse.git
$ cd ClickHouse
>>>>>>> 06e1a9d7
```

## Run Release Script

```bash
$ ./release
```

# How to Build ClickHouse for Development

The following tutorial is based on the Ubuntu Linux system.
With appropriate changes, it should also work on any other Linux distribution.
Only x86_64 with SSE 4.2 is supported. Support for AArch64 is experimental.

To test for SSE 4.2, do

```bash
$ grep -q sse4_2 /proc/cpuinfo && echo "SSE 4.2 supported" || echo "SSE 4.2 not supported"
```

## Install Git and CMake

```bash
$ sudo apt-get install git cmake ninja-build
```

Or cmake3 instead of cmake on older systems.

## Install GCC 9

There are several ways to do this.

### Install from a PPA Package

```bash
$ sudo apt-get install software-properties-common
$ sudo apt-add-repository ppa:ubuntu-toolchain-r/test
$ sudo apt-get update
$ sudo apt-get install gcc-9 g++-9
```

### Install from Sources

Look at [utils/ci/build-gcc-from-sources.sh](https://github.com/ClickHouse/ClickHouse/blob/master/utils/ci/build-gcc-from-sources.sh)

## Use GCC 9 for Builds

```bash
$ export CC=gcc-9
$ export CXX=g++-9
```

## Install Required Libraries from Packages

```bash
$ sudo apt-get install libicu-dev libreadline-dev gperf
```

## Checkout ClickHouse Sources

```bash
<<<<<<< HEAD
git clone --recursive git@github.com:ClickHouse/ClickHouse.git
# or: git clone --recursive https://github.com/ClickHouse/ClickHouse.git

cd ClickHouse
=======
$ git clone --recursive git@github.com:yandex/ClickHouse.git
```
or 
```bash
$ git clone --recursive https://github.com/yandex/ClickHouse.git
$ cd ClickHouse
>>>>>>> 06e1a9d7
```

## Build ClickHouse

```bash
$ mkdir build
$ cd build
$ cmake ..
$ ninja
$ cd ..
```

To create an executable, run `ninja clickhouse`.
This will create the `dbms/programs/clickhouse` executable, which can be used with `client` or `server` arguments.


[Original article](https://clickhouse.yandex/docs/en/development/build/) <!--hide--><|MERGE_RESOLUTION|>--- conflicted
+++ resolved
@@ -10,13 +10,8 @@
 ## Checkout ClickHouse Sources
 
 ```bash
-<<<<<<< HEAD
-git clone --recursive --branch master https://github.com/ClickHouse/ClickHouse.git
-cd ClickHouse
-=======
-$ git clone --recursive --branch stable https://github.com/yandex/ClickHouse.git
+$ git clone --recursive --branch master https://github.com/ClickHouse/ClickHouse.git
 $ cd ClickHouse
->>>>>>> 06e1a9d7
 ```
 
 ## Run Release Script
@@ -78,19 +73,12 @@
 ## Checkout ClickHouse Sources
 
 ```bash
-<<<<<<< HEAD
-git clone --recursive git@github.com:ClickHouse/ClickHouse.git
-# or: git clone --recursive https://github.com/ClickHouse/ClickHouse.git
-
-cd ClickHouse
-=======
-$ git clone --recursive git@github.com:yandex/ClickHouse.git
+$ git clone --recursive git@github.com:ClickHouse/ClickHouse.git
 ```
 or 
 ```bash
-$ git clone --recursive https://github.com/yandex/ClickHouse.git
+$ git clone --recursive https://github.com/ClickHouse/ClickHouse.git
 $ cd ClickHouse
->>>>>>> 06e1a9d7
 ```
 
 ## Build ClickHouse
