--- conflicted
+++ resolved
@@ -43,23 +43,6 @@
     SettingsChanges settings_changes;
 };
 
-<<<<<<< HEAD
-/* If there is a storage engine's configuration specified in the named_collections,
- * this function returns valid for usage ExternalDataSourceConfiguration struct
- * otherwise std::nullopt is returned.
- *
- * If any configuration options are provided as key-value engine arguments, they will override
- * configuration values, i.e. ENGINE = PostgreSQL(postgresql_configuration, database = 'postgres_database');
- *
- * Any key-value engine argument except common (`host`, `port`, `username`, `password`, `database`)
- * is returned in StorageSpecificArgs struct.
- */
-template <typename T = EmptySettingsTraits>
-std::optional<ExternalDataSourceInfo> getExternalDataSourceConfiguration(
-    const ASTs & args, ContextPtr context, bool is_database_engine = false, bool throw_on_no_collection = true, const BaseSettings<T> & storage_settings = {});
-
-=======
->>>>>>> bf020687
 using HasConfigKeyFunc = std::function<bool(const String &)>;
 
 template <typename T = EmptySettingsTraits>
