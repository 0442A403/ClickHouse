#include <Storages/StorageReplicatedMergeTree.h>
#include <Storages/MergeTree/ReplicatedMergeTreeQuorumEntry.h>
#include <Storages/MergeTree/ReplicatedMergeTreeSink.h>
#include <DataTypes/ObjectUtils.h>
#include <Interpreters/PartLog.h>
#include <Common/SipHash.h>
#include <Common/ZooKeeper/KeeperException.h>
#include <DataTypes/ObjectUtils.h>
#include <Core/Block.h>
#include <IO/Operators.h>


namespace ProfileEvents
{
    extern const Event DuplicatedInsertedBlocks;
}

namespace DB
{

namespace ErrorCodes
{
    extern const int TOO_FEW_LIVE_REPLICAS;
    extern const int UNSATISFIED_QUORUM_FOR_PREVIOUS_WRITE;
    extern const int UNEXPECTED_ZOOKEEPER_ERROR;
    extern const int NO_ZOOKEEPER;
    extern const int READONLY;
    extern const int UNKNOWN_STATUS_OF_INSERT;
    extern const int INSERT_WAS_DEDUPLICATED;
    extern const int TIMEOUT_EXCEEDED;
    extern const int NO_ACTIVE_REPLICAS;
    extern const int DUPLICATE_DATA_PART;
    extern const int PART_IS_TEMPORARILY_LOCKED;
    extern const int LOGICAL_ERROR;
}

struct ReplicatedMergeTreeSink::DelayedChunk
{
    struct Partition
    {
        MergeTreeDataWriter::TemporaryPart temp_part;
        UInt64 elapsed_ns;
        String block_id;
    };

    DelayedChunk() = default;
    explicit DelayedChunk(size_t replicas_num_) : replicas_num(replicas_num_) {}

    size_t replicas_num = 0;

    std::vector<Partition> partitions;
};

ReplicatedMergeTreeSink::ReplicatedMergeTreeSink(
    StorageReplicatedMergeTree & storage_,
    const StorageMetadataPtr & metadata_snapshot_,
    size_t quorum_size,
    size_t quorum_timeout_ms_,
    size_t max_parts_per_block_,
    bool quorum_parallel_,
    bool deduplicate_,
    bool majority_quorum,
    ContextPtr context_,
    bool is_attach_)
    : SinkToStorage(metadata_snapshot_->getSampleBlock())
    , storage(storage_)
    , metadata_snapshot(metadata_snapshot_)
    , required_quorum_size(majority_quorum ? std::nullopt : std::make_optional<size_t>(quorum_size))
    , quorum_timeout_ms(quorum_timeout_ms_)
    , max_parts_per_block(max_parts_per_block_)
    , is_attach(is_attach_)
    , quorum_parallel(quorum_parallel_)
    , deduplicate(deduplicate_)
    , log(&Poco::Logger::get(storage.getLogName() + " (Replicated OutputStream)"))
    , context(context_)
    , storage_snapshot(storage.getStorageSnapshot(metadata_snapshot, context))
{
    /// The quorum value `1` has the same meaning as if it is disabled.
    if (required_quorum_size == 1)
        required_quorum_size = 0;
}

ReplicatedMergeTreeSink::~ReplicatedMergeTreeSink() = default;

/// Allow to verify that the session in ZooKeeper is still alive.
static void assertSessionIsNotExpired(zkutil::ZooKeeperPtr & zookeeper)
{
    if (!zookeeper)
        throw Exception("No ZooKeeper session.", ErrorCodes::NO_ZOOKEEPER);

    if (zookeeper->expired())
        throw Exception("ZooKeeper session has been expired.", ErrorCodes::NO_ZOOKEEPER);
}

size_t ReplicatedMergeTreeSink::checkQuorumPrecondition(zkutil::ZooKeeperPtr & zookeeper)
{
    if (!isQuorumEnabled())
        return 0;

    quorum_info.status_path = storage.zookeeper_path + "/quorum/status";

    Strings replicas = zookeeper->getChildren(fs::path(storage.zookeeper_path) / "replicas");
    std::vector<std::future<Coordination::ExistsResponse>> replicas_status_futures;
    replicas_status_futures.reserve(replicas.size());
    for (const auto & replica : replicas)
        if (replica != storage.replica_name)
            replicas_status_futures.emplace_back(zookeeper->asyncExists(fs::path(storage.zookeeper_path) / "replicas" / replica / "is_active"));

    std::future<Coordination::GetResponse> is_active_future = zookeeper->asyncTryGet(storage.replica_path + "/is_active");
    std::future<Coordination::GetResponse> host_future = zookeeper->asyncTryGet(storage.replica_path + "/host");

    size_t active_replicas = 1;     /// Assume current replica is active (will check below)
    for (auto & status : replicas_status_futures)
        if (status.get().error == Coordination::Error::ZOK)
            ++active_replicas;

    size_t replicas_number = replicas.size();
    size_t quorum_size = getQuorumSize(replicas_number);

    if (active_replicas < quorum_size)
        throw Exception(ErrorCodes::TOO_FEW_LIVE_REPLICAS, "Number of alive replicas ({}) is less than requested quorum ({}/{}).",
                        active_replicas, quorum_size, replicas_number);

    /** Is there a quorum for the last part for which a quorum is needed?
        * Write of all the parts with the included quorum is linearly ordered.
        * This means that at any time there can be only one part,
        *  for which you need, but not yet reach the quorum.
        * Information about this part will be located in `/quorum/status` node.
        * If the quorum is reached, then the node is deleted.
        */

    String quorum_status;
    if (!quorum_parallel && zookeeper->tryGet(quorum_info.status_path, quorum_status))
        throw Exception("Quorum for previous write has not been satisfied yet. Status: " + quorum_status,
                        ErrorCodes::UNSATISFIED_QUORUM_FOR_PREVIOUS_WRITE);

    /// Both checks are implicitly made also later (otherwise there would be a race condition).

    auto is_active = is_active_future.get();
    auto host = host_future.get();

    if (is_active.error == Coordination::Error::ZNONODE || host.error == Coordination::Error::ZNONODE)
        throw Exception("Replica is not active right now", ErrorCodes::READONLY);

    quorum_info.is_active_node_value = is_active.data;
    quorum_info.is_active_node_version = is_active.stat.version;
    quorum_info.host_node_version = host.stat.version;

    return replicas_number;
}

void ReplicatedMergeTreeSink::consume(Chunk chunk)
{
    auto block = getHeader().cloneWithColumns(chunk.detachColumns());

    auto zookeeper = storage.getZooKeeper();
    assertSessionIsNotExpired(zookeeper);

    /** If write is with quorum, then we check that the required number of replicas is now live,
      *  and also that for all previous parts for which quorum is required, this quorum is reached.
      * And also check that during the insertion, the replica was not reinitialized or disabled (by the value of `is_active` node).
      * TODO Too complex logic, you can do better.
      */
    size_t replicas_num = checkQuorumPrecondition(zookeeper);

<<<<<<< HEAD
    if (!storage_snapshot->object_columns.empty())
        convertDynamicColumnsToTuples(block, storage_snapshot);

=======
    deduceTypesOfObjectColumns(storage_snapshot, block);
>>>>>>> 2054582a
    auto part_blocks = storage.writer.splitBlockIntoParts(block, max_parts_per_block, metadata_snapshot, context);

    using DelayedPartitions = std::vector<ReplicatedMergeTreeSink::DelayedChunk::Partition>;
    DelayedPartitions partitions;

    size_t streams = 0;
    bool support_parallel_write = false;
    const Settings & settings = context->getSettingsRef();

    for (auto & current_block : part_blocks)
    {
        Stopwatch watch;

        /// Write part to the filesystem under temporary name. Calculate a checksum.

        auto temp_part = storage.writer.writeTempPart(current_block, metadata_snapshot, context);

        /// If optimize_on_insert setting is true, current_block could become empty after merge
        /// and we didn't create part.
        if (!temp_part.part)
            continue;

        String block_id;

        if (deduplicate)
        {
            String block_dedup_token;

            /// We add the hash from the data and partition identifier to deduplication ID.
            /// That is, do not insert the same data to the same partition twice.

            const String & dedup_token = settings.insert_deduplication_token;
            if (!dedup_token.empty())
            {
                /// multiple blocks can be inserted within the same insert query
                /// an ordinal number is added to dedup token to generate a distinctive block id for each block
                block_dedup_token = fmt::format("{}_{}", dedup_token, chunk_dedup_seqnum);
                ++chunk_dedup_seqnum;
            }

            block_id = temp_part.part->getZeroLevelPartBlockID(block_dedup_token);
            LOG_DEBUG(log, "Wrote block with ID '{}', {} rows{}", block_id, current_block.block.rows(), quorumLogMessage(replicas_num));
        }
        else
        {
            LOG_DEBUG(log, "Wrote block with {} rows{}", current_block.block.rows(), quorumLogMessage(replicas_num));
        }

        UInt64 elapsed_ns = watch.elapsed();

        size_t max_insert_delayed_streams_for_parallel_write = DEFAULT_DELAYED_STREAMS_FOR_PARALLEL_WRITE;
        if (!support_parallel_write || settings.max_insert_delayed_streams_for_parallel_write.changed)
            max_insert_delayed_streams_for_parallel_write = settings.max_insert_delayed_streams_for_parallel_write;

        /// In case of too much columns/parts in block, flush explicitly.
        streams += temp_part.streams.size();
        if (streams > max_insert_delayed_streams_for_parallel_write)
        {
            finishDelayedChunk(zookeeper);
            delayed_chunk = std::make_unique<ReplicatedMergeTreeSink::DelayedChunk>(replicas_num);
            delayed_chunk->partitions = std::move(partitions);
            finishDelayedChunk(zookeeper);

            streams = 0;
            support_parallel_write = false;
            partitions = DelayedPartitions{};
        }

        partitions.emplace_back(ReplicatedMergeTreeSink::DelayedChunk::Partition{
            .temp_part = std::move(temp_part),
            .elapsed_ns = elapsed_ns,
            .block_id = std::move(block_id)
        });
    }

    finishDelayedChunk(zookeeper);
    delayed_chunk = std::make_unique<ReplicatedMergeTreeSink::DelayedChunk>();
    delayed_chunk->partitions = std::move(partitions);

    /// If deduplicated data should not be inserted into MV, we need to set proper
    /// value for `last_block_is_duplicate`, which is possible only after the part is committed.
    /// Othervide we can delay commit.
    /// TODO: we can also delay commit if there is no MVs.
    if (!settings.deduplicate_blocks_in_dependent_materialized_views)
        finishDelayedChunk(zookeeper);
}

void ReplicatedMergeTreeSink::finishDelayedChunk(zkutil::ZooKeeperPtr & zookeeper)
{
    if (!delayed_chunk)
        return;

    last_block_is_duplicate = false;

    for (auto & partition : delayed_chunk->partitions)
    {
        partition.temp_part.finalize();

        auto & part = partition.temp_part.part;

        try
        {
            commitPart(zookeeper, part, partition.block_id, partition.temp_part.builder, delayed_chunk->replicas_num);

            last_block_is_duplicate = last_block_is_duplicate || part->is_duplicate;

            /// Set a special error code if the block is duplicate
            int error = (deduplicate && part->is_duplicate) ? ErrorCodes::INSERT_WAS_DEDUPLICATED : 0;
            PartLog::addNewPart(storage.getContext(), part, partition.elapsed_ns, ExecutionStatus(error));
            storage.incrementInsertedPartsProfileEvent(part->getType());
        }
        catch (...)
        {
            PartLog::addNewPart(storage.getContext(), part, partition.elapsed_ns, ExecutionStatus::fromCurrentException(__PRETTY_FUNCTION__));
            throw;
        }
    }

    delayed_chunk.reset();
}

void ReplicatedMergeTreeSink::writeExistingPart(MergeTreeData::MutableDataPartPtr & part)
{
    /// NOTE: No delay in this case. That's Ok.

    auto zookeeper = storage.getZooKeeper();
    assertSessionIsNotExpired(zookeeper);

    size_t replicas_num = checkQuorumPrecondition(zookeeper);

    Stopwatch watch;

    try
    {
        part->version.setCreationTID(Tx::PrehistoricTID, nullptr);
        commitPart(zookeeper, part, "", part->data_part_storage->getBuilder(), replicas_num);
        PartLog::addNewPart(storage.getContext(), part, watch.elapsed());
    }
    catch (...)
    {
        PartLog::addNewPart(storage.getContext(), part, watch.elapsed(), ExecutionStatus::fromCurrentException(__PRETTY_FUNCTION__));
        throw;
    }
}

void ReplicatedMergeTreeSink::commitPart(
    zkutil::ZooKeeperPtr & zookeeper,
    MergeTreeData::MutableDataPartPtr & part,
    const String & block_id,
    DataPartStorageBuilderPtr builder,
    size_t replicas_num)
{
    metadata_snapshot->check(part->getColumns());
    assertSessionIsNotExpired(zookeeper);

    String temporary_part_relative_path = part->data_part_storage->getPartDirectory();

    /// There is one case when we need to retry transaction in a loop.
    /// But don't do it too many times - just as defensive measure.
    size_t loop_counter = 0;
    constexpr size_t max_iterations = 10;

    bool is_already_existing_part = false;

    while (true)
    {
        /// Obtain incremental block number and lock it. The lock holds our intention to add the block to the filesystem.
        /// We remove the lock just after renaming the part. In case of exception, block number will be marked as abandoned.
        /// Also, make deduplication check. If a duplicate is detected, no nodes are created.

        /// Allocate new block number and check for duplicates
        bool deduplicate_block = !block_id.empty();
        String block_id_path = deduplicate_block ? storage.zookeeper_path + "/blocks/" + block_id : "";
        auto block_number_lock = storage.allocateBlockNumber(part->info.partition_id, zookeeper, block_id_path);

        /// Prepare transaction to ZooKeeper
        /// It will simultaneously add information about the part to all the necessary places in ZooKeeper and remove block_number_lock.
        Coordination::Requests ops;

        Int64 block_number = 0;
        String existing_part_name;
        if (block_number_lock)
        {
            is_already_existing_part = false;
            block_number = block_number_lock->getNumber();

            /// Set part attributes according to part_number. Prepare an entry for log.

            part->info.min_block = block_number;
            part->info.max_block = block_number;
            part->info.level = 0;
            part->info.mutation = 0;

            part->name = part->getNewName(part->info);

            StorageReplicatedMergeTree::LogEntry log_entry;

            if (is_attach)
            {
                log_entry.type = StorageReplicatedMergeTree::LogEntry::ATTACH_PART;

                /// We don't need to involve ZooKeeper to obtain checksums as by the time we get
                /// MutableDataPartPtr here, we already have the data thus being able to
                /// calculate the checksums.
                log_entry.part_checksum = part->checksums.getTotalChecksumHex();
            }
            else
                log_entry.type = StorageReplicatedMergeTree::LogEntry::GET_PART;

            log_entry.create_time = time(nullptr);
            log_entry.source_replica = storage.replica_name;
            log_entry.new_part_name = part->name;
            /// TODO maybe add UUID here as well?
            log_entry.quorum = getQuorumSize(replicas_num);
            log_entry.block_id = block_id;
            log_entry.new_part_type = part->getType();

            ops.emplace_back(zkutil::makeCreateRequest(
                storage.zookeeper_path + "/log/log-",
                log_entry.toString(),
                zkutil::CreateMode::PersistentSequential));

            /// Deletes the information that the block number is used for writing.
            block_number_lock->getUnlockOps(ops);

            /** If we need a quorum - create a node in which the quorum is monitored.
              * (If such a node already exists, then someone has managed to make another quorum record at the same time,
              *  but for it the quorum has not yet been reached.
              *  You can not do the next quorum record at this time.)
              */
            if (isQuorumEnabled())
            {
                ReplicatedMergeTreeQuorumEntry quorum_entry;
                quorum_entry.part_name = part->name;
                quorum_entry.required_number_of_replicas = getQuorumSize(replicas_num);
                quorum_entry.replicas.insert(storage.replica_name);

                /** At this point, this node will contain information that the current replica received a part.
                    * When other replicas will receive this part (in the usual way, processing the replication log),
                    *  they will add themselves to the contents of this node.
                    * When it contains information about `quorum` number of replicas, this node is deleted,
                    *  which indicates that the quorum has been reached.
                    */

                if (quorum_parallel)
                    quorum_info.status_path = storage.zookeeper_path + "/quorum/parallel/" + part->name;

                ops.emplace_back(
                    zkutil::makeCreateRequest(
                        quorum_info.status_path,
                        quorum_entry.toString(),
                        zkutil::CreateMode::Persistent));

                /// Make sure that during the insertion time, the replica was not reinitialized or disabled (when the server is finished).
                ops.emplace_back(
                    zkutil::makeCheckRequest(
                        storage.replica_path + "/is_active",
                        quorum_info.is_active_node_version));

                /// Unfortunately, just checking the above is not enough, because `is_active`
                /// node can be deleted and reappear with the same version.
                /// But then the `host` value will change. We will check this.
                /// It's great that these two nodes change in the same transaction (see MergeTreeRestartingThread).
                ops.emplace_back(
                    zkutil::makeCheckRequest(
                        storage.replica_path + "/host",
                        quorum_info.host_node_version));
            }
        }
        else
        {
            is_already_existing_part = true;

            /// This block was already written to some replica. Get the part name for it.
            /// Note: race condition with DROP PARTITION operation is possible. User will get "No node" exception and it is Ok.
            existing_part_name = zookeeper->get(storage.zookeeper_path + "/blocks/" + block_id);

            /// If it exists on our replica, ignore it.
            if (storage.getActiveContainingPart(existing_part_name))
            {
                part->is_duplicate = true;
                ProfileEvents::increment(ProfileEvents::DuplicatedInsertedBlocks);
                if (isQuorumEnabled())
                {
                    LOG_INFO(log, "Block with ID {} already exists locally as part {}; ignoring it, but checking quorum.", block_id, existing_part_name);

                    std::string quorum_path;
                    if (quorum_parallel)
                        quorum_path = storage.zookeeper_path + "/quorum/parallel/" + existing_part_name;
                    else
                        quorum_path = storage.zookeeper_path + "/quorum/status";

                    waitForQuorum(zookeeper, existing_part_name, quorum_path, quorum_info.is_active_node_value, replicas_num);
                }
                else
                {
                    LOG_INFO(log, "Block with ID {} already exists locally as part {}; ignoring it.", block_id, existing_part_name);
                }

                return;
            }
            LOG_INFO(log, "Block with ID {} already exists on other replicas as part {}; will write it locally with that name.",
                block_id, existing_part_name);

            /// If it does not exist, we will write a new part with existing name.
            /// Note that it may also appear on filesystem right now in PreActive state due to concurrent inserts of the same data.
            /// It will be checked when we will try to rename directory.

            part->name = existing_part_name;
            part->info = MergeTreePartInfo::fromPartName(existing_part_name, storage.format_version);
            /// Used only for exception messages.
            block_number = part->info.min_block;

            /// Do not check for duplicate on commit to ZK.
            block_id_path.clear();
        }

        /// Information about the part.
        storage.getCommitPartOps(ops, part, block_id_path);

        /// It's important to create it outside of lock scope because
        /// otherwise it can lock parts in destructor and deadlock is possible.
        MergeTreeData::Transaction transaction(storage, NO_TRANSACTION_RAW); /// If you can not add a part to ZK, we'll remove it back from the working set.
        bool renamed = false;

        try
        {
            auto lock = storage.lockParts();
            renamed = storage.renameTempPartAndAdd(part, transaction, builder, lock);
        }
        catch (const Exception & e)
        {
            if (e.code() != ErrorCodes::DUPLICATE_DATA_PART
                && e.code() != ErrorCodes::PART_IS_TEMPORARILY_LOCKED)
                throw;
        }

        if (!renamed)
        {
            if (is_already_existing_part)
            {
                LOG_INFO(log, "Part {} is duplicate and it is already written by concurrent request or fetched; ignoring it.", part->name);
                return;
            }
            else
                throw Exception(ErrorCodes::LOGICAL_ERROR, "Part with name {} is already written by concurrent request."
                    " It should not happen for non-duplicate data parts because unique names are assigned for them. It's a bug",
                    part->name);
        }

        storage.lockSharedData(*part, false, {});

        Coordination::Responses responses;
        Coordination::Error multi_code = zookeeper->tryMultiNoThrow(ops, responses); /// 1 RTT

        if (multi_code == Coordination::Error::ZOK)
        {
            transaction.commit();
            storage.merge_selecting_task->schedule();

            /// Lock nodes have been already deleted, do not delete them in destructor
            if (block_number_lock)
                block_number_lock->assumeUnlocked();
        }
        else if (multi_code == Coordination::Error::ZCONNECTIONLOSS
            || multi_code == Coordination::Error::ZOPERATIONTIMEOUT)
        {
            /** If the connection is lost, and we do not know if the changes were applied, we can not delete the local part
              *  if the changes were applied, the inserted block appeared in `/blocks/`, and it can not be inserted again.
              */
            transaction.commit();
            storage.enqueuePartForCheck(part->name, MAX_AGE_OF_LOCAL_PART_THAT_WASNT_ADDED_TO_ZOOKEEPER);

            /// We do not know whether or not data has been inserted.
            throw Exception("Unknown status, client must retry. Reason: " + String(Coordination::errorMessage(multi_code)),
                ErrorCodes::UNKNOWN_STATUS_OF_INSERT);
        }
        else if (Coordination::isUserError(multi_code))
        {
            String failed_op_path = zkutil::KeeperMultiException(multi_code, ops, responses).getPathForFirstFailedOp();

            if (multi_code == Coordination::Error::ZNODEEXISTS && deduplicate_block && failed_op_path == block_id_path)
            {
                /// Block with the same id have just appeared in table (or other replica), rollback thee insertion.
                LOG_INFO(log, "Block with ID {} already exists (it was just appeared). Renaming part {} back to {}. Will retry write.",
                    block_id, part->name, temporary_part_relative_path);

                /// We will try to add this part again on the new iteration as it's just a new part.
                /// So remove it from storage parts set immediately and transfer state to temporary.
                transaction.rollbackPartsToTemporaryState();

                part->is_temp = true;
                part->renameTo(temporary_part_relative_path, false, builder);
                builder->commit();

                /// If this part appeared on other replica than it's better to try to write it locally one more time. If it's our part
                /// than it will be ignored on the next itration.
                ++loop_counter;
                if (loop_counter == max_iterations)
                {
                    part->is_duplicate = true; /// Part is duplicate, just remove it from local FS
                    throw Exception("Too many transaction retries - it may indicate an error", ErrorCodes::DUPLICATE_DATA_PART);
                }
                continue;
            }
            else if (multi_code == Coordination::Error::ZNODEEXISTS && failed_op_path == quorum_info.status_path)
            {
                storage.unlockSharedData(*part);
                transaction.rollback();
                throw Exception("Another quorum insert has been already started", ErrorCodes::UNSATISFIED_QUORUM_FOR_PREVIOUS_WRITE);
            }
            else
            {
                storage.unlockSharedData(*part);
                /// NOTE: We could be here if the node with the quorum existed, but was quickly removed.
                transaction.rollback();
                throw Exception("Unexpected logical error while adding block " + toString(block_number) + " with ID '" + block_id + "': "
                                + Coordination::errorMessage(multi_code) + ", path " + failed_op_path,
                                ErrorCodes::UNEXPECTED_ZOOKEEPER_ERROR);
            }
        }
        else if (Coordination::isHardwareError(multi_code))
        {
            storage.unlockSharedData(*part);
            transaction.rollback();
            throw Exception("Unrecoverable network error while adding block " + toString(block_number) + " with ID '" + block_id + "': "
                            + Coordination::errorMessage(multi_code), ErrorCodes::UNEXPECTED_ZOOKEEPER_ERROR);
        }
        else
        {
            storage.unlockSharedData(*part);
            transaction.rollback();
            throw Exception("Unexpected ZooKeeper error while adding block " + toString(block_number) + " with ID '" + block_id + "': "
                            + Coordination::errorMessage(multi_code), ErrorCodes::UNEXPECTED_ZOOKEEPER_ERROR);
        }

        break;
    }

    if (isQuorumEnabled())
    {
        if (is_already_existing_part)
        {
            /// We get duplicate part without fetch
            /// Check if this quorum insert is parallel or not
            if (zookeeper->exists(storage.zookeeper_path + "/quorum/parallel/" + part->name))
                storage.updateQuorum(part->name, true);
            else if (zookeeper->exists(storage.zookeeper_path + "/quorum/status"))
                storage.updateQuorum(part->name, false);
        }

        waitForQuorum(zookeeper, part->name, quorum_info.status_path, quorum_info.is_active_node_value, replicas_num);
    }
}

void ReplicatedMergeTreeSink::onStart()
{
    /// Only check "too many parts" before write,
    /// because interrupting long-running INSERT query in the middle is not convenient for users.
    storage.delayInsertOrThrowIfNeeded(&storage.partial_shutdown_event, context);
}

void ReplicatedMergeTreeSink::onFinish()
{
    auto zookeeper = storage.getZooKeeper();
    assertSessionIsNotExpired(zookeeper);
    finishDelayedChunk(zookeeper);
}

void ReplicatedMergeTreeSink::waitForQuorum(
    zkutil::ZooKeeperPtr & zookeeper,
    const std::string & part_name,
    const std::string & quorum_path,
    const std::string & is_active_node_value,
    size_t replicas_num) const
{
    /// We are waiting for quorum to be satisfied.
    LOG_TRACE(log, "Waiting for quorum '{}' for part {}{}", quorum_path, part_name, quorumLogMessage(replicas_num));

    try
    {
        while (true)
        {
            zkutil::EventPtr event = std::make_shared<Poco::Event>();

            std::string value;
            /// `get` instead of `exists` so that `watch` does not leak if the node is no longer there.
            if (!zookeeper->tryGet(quorum_path, value, nullptr, event))
                break;

            LOG_TRACE(log, "Quorum node {} still exists, will wait for updates", quorum_path);

            ReplicatedMergeTreeQuorumEntry quorum_entry(value);

            /// If the node has time to disappear, and then appear again for the next insert.
            if (quorum_entry.part_name != part_name)
                break;

            if (!event->tryWait(quorum_timeout_ms))
                throw Exception("Timeout while waiting for quorum", ErrorCodes::TIMEOUT_EXCEEDED);

            LOG_TRACE(log, "Quorum {} for part {} updated, will check quorum node still exists", quorum_path, part_name);
        }

        /// And what if it is possible that the current replica at this time has ceased to be active
        /// and the quorum is marked as failed and deleted?
        String value;
        if (!zookeeper->tryGet(storage.replica_path + "/is_active", value, nullptr)
            || value != is_active_node_value)
            throw Exception("Replica become inactive while waiting for quorum", ErrorCodes::NO_ACTIVE_REPLICAS);
    }
    catch (...)
    {
        /// We do not know whether or not data has been inserted
        /// - whether other replicas have time to download the part and mark the quorum as done.
        throw Exception("Unknown status, client must retry. Reason: " + getCurrentExceptionMessage(false),
            ErrorCodes::UNKNOWN_STATUS_OF_INSERT);
    }

    LOG_TRACE(log, "Quorum '{}' for part {} satisfied", quorum_path, part_name);
}

String ReplicatedMergeTreeSink::quorumLogMessage(size_t replicas_num) const
{
    if (!isQuorumEnabled())
        return "";
    return fmt::format(" (quorum {} of {} replicas)", getQuorumSize(replicas_num), replicas_num);
}

size_t ReplicatedMergeTreeSink::getQuorumSize(size_t replicas_num) const
{
    if (!isQuorumEnabled())
        return 0;

    if (required_quorum_size)
        return required_quorum_size.value();

    return replicas_num / 2 + 1;
}

bool ReplicatedMergeTreeSink::isQuorumEnabled() const
{
    return !required_quorum_size.has_value() || required_quorum_size.value() > 1;
}

}<|MERGE_RESOLUTION|>--- conflicted
+++ resolved
@@ -163,13 +163,9 @@
       */
     size_t replicas_num = checkQuorumPrecondition(zookeeper);
 
-<<<<<<< HEAD
     if (!storage_snapshot->object_columns.empty())
         convertDynamicColumnsToTuples(block, storage_snapshot);
 
-=======
-    deduceTypesOfObjectColumns(storage_snapshot, block);
->>>>>>> 2054582a
     auto part_blocks = storage.writer.splitBlockIntoParts(block, max_parts_per_block, metadata_snapshot, context);
 
     using DelayedPartitions = std::vector<ReplicatedMergeTreeSink::DelayedChunk::Partition>;
