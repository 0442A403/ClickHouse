#include "DiskS3.h"

#include "Disks/DiskFactory.h"

#include <bitset>
#include <random>
#include <utility>
#include <IO/ReadBufferFromString.h>
#include <Interpreters/Context.h>
#include <IO/ReadBufferFromS3.h>
#include <Disks/ReadIndirectBufferFromRemoteFS.h>
#include <Disks/WriteIndirectBufferFromRemoteFS.h>
#include <IO/ReadHelpers.h>
#include <IO/SeekAvoidingReadBuffer.h>
#include <IO/WriteBufferFromS3.h>
#include <IO/WriteHelpers.h>
#include <Poco/File.h>
#include <Common/createHardLink.h>
#include <Common/quoteString.h>
#include <Common/thread_local_rng.h>
#include <Common/checkStackSize.h>
#include <boost/algorithm/string.hpp>
#include <aws/s3/model/CopyObjectRequest.h>
#include <aws/s3/model/DeleteObjectsRequest.h>
#include <aws/s3/model/GetObjectRequest.h>
#include <aws/s3/model/ListObjectsV2Request.h>
#include <aws/s3/model/HeadObjectRequest.h>


namespace DB
{

namespace ErrorCodes
{
    extern const int S3_ERROR;
    extern const int FILE_ALREADY_EXISTS;
    extern const int UNKNOWN_FORMAT;
    extern const int BAD_ARGUMENTS;
    extern const int LOGICAL_ERROR;
}

/// Helper class to collect keys into chunks of maximum size (to prepare batch requests to AWS API)
/// see https://docs.aws.amazon.com/AmazonS3/latest/API/API_DeleteObjects.html
class S3PathKeeper : public RemoteFSPathKeeper
{
public:
    using Chunk = Aws::Vector<Aws::S3::Model::ObjectIdentifier>;
    using Chunks = std::list<Chunk>;

    explicit S3PathKeeper(size_t chunk_limit_) : RemoteFSPathKeeper(chunk_limit_) {}

    void addPath(const String & path) override
    {
        if (chunks.empty() || chunks.back().size() >= chunk_limit)
        {
            /// add one more chunk
            chunks.push_back(Chunks::value_type());
            chunks.back().reserve(chunk_limit);
        }
        Aws::S3::Model::ObjectIdentifier obj;
        obj.SetKey(path);
        chunks.back().push_back(obj);
    }

    void removePaths(const std::function<void(Chunk &&)> & remove_chunk_func)
    {
        for (auto & chunk : chunks)
            remove_chunk_func(std::move(chunk));
    }

    static String getChunkKeys(const Chunk & chunk)
    {
        String res;
        for (const auto & obj : chunk)
        {
            const auto & key = obj.GetKey();
            if (!res.empty())
                res.append(", ");
            res.append(key.c_str(), key.size());
        }
        return res;
    }

private:
    Chunks chunks;
};

String getRandomName()
{
    std::uniform_int_distribution<int> distribution('a', 'z');
    String res(32, ' '); /// The number of bits of entropy should be not less than 128.
    for (auto & c : res)
        c = distribution(thread_local_rng);
    return res;
}

template <typename Result, typename Error>
void throwIfError(Aws::Utils::Outcome<Result, Error> & response)
{
    if (!response.IsSuccess())
    {
        const auto & err = response.GetError();
        throw Exception(std::to_string(static_cast<int>(err.GetErrorType())) + ": " + err.GetMessage(), ErrorCodes::S3_ERROR);
    }
}

template <typename Result, typename Error>
void throwIfError(const Aws::Utils::Outcome<Result, Error> & response)
{
    if (!response.IsSuccess())
    {
        const auto & err = response.GetError();
        throw Exception(err.GetMessage(), static_cast<int>(err.GetErrorType()));
    }
}

/// Reads data from S3 using stored paths in metadata.
class ReadIndirectBufferFromS3 final : public ReadIndirectBufferFromRemoteFS<ReadBufferFromS3>
{
public:
    ReadIndirectBufferFromS3(
        std::shared_ptr<Aws::S3::S3Client> client_ptr_,
        const String & bucket_,
        DiskS3::Metadata metadata_,
        size_t max_single_read_retries_,
        size_t buf_size_)
        : ReadIndirectBufferFromRemoteFS<ReadBufferFromS3>(metadata_)
        , client_ptr(std::move(client_ptr_))
        , bucket(bucket_)
<<<<<<< HEAD
        , metadata(std::move(metadata_))
        , max_single_read_retries(max_single_read_retries_)
=======
        , s3_max_single_read_retries(s3_max_single_read_retries_)
>>>>>>> aa42f3ef
        , buf_size(buf_size_)
    {
    }

    std::unique_ptr<ReadBufferFromS3> createReadBuffer(const String & path) override
    {
        return std::make_unique<ReadBufferFromS3>(client_ptr, bucket, metadata.remote_fs_root_path + path, s3_max_single_read_retries, buf_size);
    }

private:
<<<<<<< HEAD
    std::unique_ptr<ReadBufferFromS3> initialize()
    {
        size_t offset = absolute_position;
        for (size_t i = 0; i < metadata.s3_objects.size(); ++i)
        {
            current_buf_idx = i;
            const auto & [path, size] = metadata.s3_objects[i];
            if (size > offset)
            {
                auto buf = std::make_unique<ReadBufferFromS3>(client_ptr, bucket, metadata.s3_root_path + path, max_single_read_retries, buf_size);
                buf->seek(offset, SEEK_SET);
                return buf;
            }
            offset -= size;
        }
        return nullptr;
    }

    bool nextImpl() override
    {
        /// Find first available buffer that fits to given offset.
        if (!current_buf)
            current_buf = initialize();

        /// If current buffer has remaining data - use it.
        if (current_buf && current_buf->next())
        {
            working_buffer = current_buf->buffer();
            absolute_position += working_buffer.size();
            return true;
        }

        /// If there is no available buffers - nothing to read.
        if (current_buf_idx + 1 >= metadata.s3_objects.size())
            return false;

        ++current_buf_idx;
        const auto & path = metadata.s3_objects[current_buf_idx].first;
        current_buf = std::make_unique<ReadBufferFromS3>(client_ptr, bucket, metadata.s3_root_path + path, max_single_read_retries, buf_size);
        current_buf->next();
        working_buffer = current_buf->buffer();
        absolute_position += working_buffer.size();

        return true;
    }

    std::shared_ptr<Aws::S3::S3Client> client_ptr;
    const String & bucket;
    DiskS3::Metadata metadata;
    UInt64 max_single_read_retries;
=======
    std::shared_ptr<Aws::S3::S3Client> client_ptr;
    const String & bucket;
    size_t s3_max_single_read_retries;
>>>>>>> aa42f3ef
    size_t buf_size;
};

DiskS3::DiskS3(
    String name_,
    String bucket_,
    String s3_root_path_,
    String metadata_path_,
    SettingsPtr settings_,
    GetDiskSettings settings_getter_)
    : IDiskRemote(name_, s3_root_path_, metadata_path_, "DiskS3", settings_->thread_pool_size)
    , bucket(std::move(bucket_))
    , current_settings(std::move(settings_))
    , settings_getter(settings_getter_)
{
}

String DiskS3::getUniqueId(const String & path) const
{
    Metadata metadata(remote_fs_root_path, metadata_path, path);
    String id;
    if (!metadata.remote_fs_objects.empty())
        id = metadata.remote_fs_root_path + metadata.remote_fs_objects[0].first;
    return id;
}

RemoteFSPathKeeperPtr DiskS3::createFSPathKeeper() const
{
    auto settings = current_settings.get();
    return std::make_shared<S3PathKeeper>(settings->objects_chunk_size_to_delete);
}

void DiskS3::removeFromRemoteFS(RemoteFSPathKeeperPtr fs_paths_keeper)
{
    auto settings = current_settings.get();
    auto * s3_paths_keeper = dynamic_cast<S3PathKeeper *>(fs_paths_keeper.get());

    if (s3_paths_keeper)
        s3_paths_keeper->removePaths([&](S3PathKeeper::Chunk && chunk)
        {
            LOG_DEBUG(log, "Remove AWS keys {}", S3PathKeeper::getChunkKeys(chunk));
            Aws::S3::Model::Delete delkeys;
            delkeys.SetObjects(chunk);
            /// TODO: Make operation idempotent. Do not throw exception if key is already deleted.
            Aws::S3::Model::DeleteObjectsRequest request;
            request.SetBucket(bucket);
            request.SetDelete(delkeys);
            auto outcome = settings->client->DeleteObjects(request);
            throwIfError(outcome);
        });
}

void DiskS3::moveFile(const String & from_path, const String & to_path)
{
    auto settings = current_settings.get();

    moveFile(from_path, to_path, settings->send_metadata);
}

void DiskS3::moveFile(const String & from_path, const String & to_path, bool send_metadata)
{
    if (exists(to_path))
        throw Exception("File already exists: " + to_path, ErrorCodes::FILE_ALREADY_EXISTS);

    if (send_metadata)
    {
        auto revision = ++revision_counter;
        const ObjectMetadata object_metadata {
            {"from_path", from_path},
            {"to_path", to_path}
        };
        createFileOperationObject("rename", revision, object_metadata);
    }

    Poco::File(metadata_path + from_path).renameTo(metadata_path + to_path);
}

std::unique_ptr<ReadBufferFromFileBase> DiskS3::readFile(const String & path, size_t buf_size, size_t, size_t, size_t, MMappedFileCache *) const
{
    auto settings = current_settings.get();
    auto metadata = readMeta(path);

    LOG_DEBUG(log, "Read from file by path: {}. Existing S3 objects: {}",
        backQuote(metadata_path + path), metadata.remote_fs_objects.size());

    auto reader = std::make_unique<ReadIndirectBufferFromS3>(settings->client, bucket, metadata, settings->s3_max_single_read_retries, buf_size);
    return std::make_unique<SeekAvoidingReadBuffer>(std::move(reader), settings->min_bytes_for_seek);
}

std::unique_ptr<WriteBufferFromFileBase> DiskS3::writeFile(const String & path, size_t buf_size, WriteMode mode)
{
    auto settings = current_settings.get();
    auto metadata = readOrCreateMetaForWriting(path, mode);

    /// Path to store new S3 object.
    auto s3_path = getRandomName();

    std::optional<ObjectMetadata> object_metadata;
    if (settings->send_metadata)
    {
        auto revision = ++revision_counter;
        object_metadata = {
            {"path", path}
        };
        s3_path = "r" + revisionToString(revision) + "-file-" + s3_path;
    }

    LOG_DEBUG(log, "{} to file by path: {}. S3 path: {}",
              mode == WriteMode::Rewrite ? "Write" : "Append", backQuote(metadata_path + path), remote_fs_root_path + s3_path);

    auto s3_buffer = std::make_unique<WriteBufferFromS3>(
        settings->client,
        bucket,
        metadata.remote_fs_root_path + s3_path,
        settings->s3_min_upload_part_size,
        settings->s3_max_single_part_upload_size,
        std::move(object_metadata),
        buf_size);

    return std::make_unique<WriteIndirectBufferFromRemoteFS<WriteBufferFromS3>>(std::move(s3_buffer), std::move(metadata), s3_path);
}

void DiskS3::createHardLink(const String & src_path, const String & dst_path)
{
    auto settings = current_settings.get();
    createHardLink(src_path, dst_path, settings->send_metadata);
}

void DiskS3::createHardLink(const String & src_path, const String & dst_path, bool send_metadata)
{
    /// We don't need to record hardlinks created to shadow folder.
    if (send_metadata && !dst_path.starts_with("shadow/"))
    {
        auto revision = ++revision_counter;
        const ObjectMetadata object_metadata {
            {"src_path", src_path},
            {"dst_path", dst_path}
        };
        createFileOperationObject("hardlink", revision, object_metadata);
    }

    /// Increment number of references.
    auto src = readMeta(src_path);
    ++src.ref_count;
    src.save();

    /// Create FS hardlink to metadata file.
    DB::createHardLink(metadata_path + src_path, metadata_path + dst_path);
}

void DiskS3::shutdown()
{
    auto settings = current_settings.get();
    /// This call stops any next retry attempts for ongoing S3 requests.
    /// If S3 request is failed and the method below is executed S3 client immediately returns the last failed S3 request outcome.
    /// If S3 is healthy nothing wrong will be happened and S3 requests will be processed in a regular way without errors.
    /// This should significantly speed up shutdown process if S3 is unhealthy.
    settings->client->DisableRequestProcessing();
}

void DiskS3::createFileOperationObject(const String & operation_name, UInt64 revision, const DiskS3::ObjectMetadata & metadata)
{
    auto settings = current_settings.get();
    const String key = "operations/r" + revisionToString(revision) + "-" + operation_name;
    WriteBufferFromS3 buffer(
        settings->client,
        bucket,
        remote_fs_root_path + key,
        settings->s3_min_upload_part_size,
        settings->s3_max_single_part_upload_size,
        metadata);

    buffer.write('0');
    buffer.finalize();
}

void DiskS3::startup()
{
    auto settings = current_settings.get();

    if (!settings->send_metadata)
        return;

    LOG_INFO(log, "Starting up disk {}", name);

    restore();

    if (readSchemaVersion(bucket, remote_fs_root_path) < RESTORABLE_SCHEMA_VERSION)
        migrateToRestorableSchema();

    findLastRevision();

    LOG_INFO(log, "Disk {} started up", name);
}

void DiskS3::findLastRevision()
{
    /// Construct revision number from high to low bits.
    String revision;
    revision.reserve(64);
    for (int bit = 0; bit < 64; bit++)
    {
        auto revision_prefix = revision + "1";

        LOG_DEBUG(log, "Check object exists with revision prefix {}", revision_prefix);

        /// Check file or operation with such revision prefix exists.
        if (checkObjectExists(bucket, remote_fs_root_path + "r" + revision_prefix)
            || checkObjectExists(bucket, remote_fs_root_path + "operations/r" + revision_prefix))
            revision += "1";
        else
            revision += "0";
    }
    revision_counter = static_cast<UInt64>(std::bitset<64>(revision).to_ullong());
    LOG_INFO(log, "Found last revision number {} for disk {}", revision_counter, name);
}

int DiskS3::readSchemaVersion(const String & source_bucket, const String & source_path)
{
    int version = 0;
    if (!checkObjectExists(source_bucket, source_path + SCHEMA_VERSION_OBJECT))
        return version;

    auto settings = current_settings.get();
    ReadBufferFromS3 buffer(
        settings->client,
        source_bucket,
        source_path + SCHEMA_VERSION_OBJECT,
        settings->s3_max_single_read_retries);

    readIntText(version, buffer);

    return version;
}

void DiskS3::saveSchemaVersion(const int & version)
{
    auto settings = current_settings.get();

    WriteBufferFromS3 buffer(
        settings->client,
        bucket,
        remote_fs_root_path + SCHEMA_VERSION_OBJECT,
        settings->s3_min_upload_part_size,
        settings->s3_max_single_part_upload_size);

    writeIntText(version, buffer);
    buffer.finalize();
}

void DiskS3::updateObjectMetadata(const String & key, const ObjectMetadata & metadata)
{
    auto settings = current_settings.get();
    Aws::S3::Model::CopyObjectRequest request;
    request.SetCopySource(bucket + "/" + key);
    request.SetBucket(bucket);
    request.SetKey(key);
    request.SetMetadata(metadata);
    request.SetMetadataDirective(Aws::S3::Model::MetadataDirective::REPLACE);

    auto outcome = settings->client->CopyObject(request);
    throwIfError(outcome);
}

void DiskS3::migrateFileToRestorableSchema(const String & path)
{
    LOG_DEBUG(log, "Migrate file {} to restorable schema", metadata_path + path);

    auto meta = readMeta(path);

    for (const auto & [key, _] : meta.remote_fs_objects)
    {
        ObjectMetadata metadata {
            {"path", path}
        };
        updateObjectMetadata(remote_fs_root_path + key, metadata);
    }
}

void DiskS3::migrateToRestorableSchemaRecursive(const String & path, Futures & results)
{
    checkStackSize(); /// This is needed to prevent stack overflow in case of cyclic symlinks.

    LOG_DEBUG(log, "Migrate directory {} to restorable schema", metadata_path + path);

    bool dir_contains_only_files = true;
    for (auto it = iterateDirectory(path); it->isValid(); it->next())
        if (isDirectory(it->path()))
        {
            dir_contains_only_files = false;
            break;
        }

    /// The whole directory can be migrated asynchronously.
    if (dir_contains_only_files)
    {
        auto result = getExecutor().execute([this, path]
             {
                 for (auto it = iterateDirectory(path); it->isValid(); it->next())
                     migrateFileToRestorableSchema(it->path());
             });

        results.push_back(std::move(result));
    }
    else
    {
        for (auto it = iterateDirectory(path); it->isValid(); it->next())
            if (!isDirectory(it->path()))
            {
                auto source_path = it->path();
                auto result = getExecutor().execute([this, source_path]
                    {
                        migrateFileToRestorableSchema(source_path);
                    });

                results.push_back(std::move(result));
            }
            else
                migrateToRestorableSchemaRecursive(it->path(), results);
    }
}

void DiskS3::migrateToRestorableSchema()
{
    try
    {
        LOG_INFO(log, "Start migration to restorable schema for disk {}", name);

        Futures results;

        for (const auto & root : data_roots)
            if (exists(root))
                migrateToRestorableSchemaRecursive(root + '/', results);

        for (auto & result : results)
            result.wait();
        for (auto & result : results)
            result.get();

        saveSchemaVersion(RESTORABLE_SCHEMA_VERSION);
    }
    catch (const Exception &)
    {
        tryLogCurrentException(log, fmt::format("Failed to migrate to restorable schema for disk {}", name));

        throw;
    }
}

bool DiskS3::checkObjectExists(const String & source_bucket, const String & prefix) const
{
    auto settings = current_settings.get();
    Aws::S3::Model::ListObjectsV2Request request;
    request.SetBucket(source_bucket);
    request.SetPrefix(prefix);
    request.SetMaxKeys(1);

    auto outcome = settings->client->ListObjectsV2(request);
    throwIfError(outcome);

    return !outcome.GetResult().GetContents().empty();
}

bool DiskS3::checkUniqueId(const String & id) const
{
    auto settings = current_settings.get();
    /// Check that we have right s3 and have access rights
    /// Actually interprets id as s3 object name and checks if it exists
    Aws::S3::Model::ListObjectsV2Request request;
    request.SetBucket(bucket);
    request.SetPrefix(id);
    auto resp = settings->client->ListObjectsV2(request);
    throwIfError(resp);
    Aws::Vector<Aws::S3::Model::Object> object_list = resp.GetResult().GetContents();

    for (const auto & object : object_list)
        if (object.GetKey() == id)
            return true;
    return false;
}

Aws::S3::Model::HeadObjectResult DiskS3::headObject(const String & source_bucket, const String & key) const
{
    auto settings = current_settings.get();
    Aws::S3::Model::HeadObjectRequest request;
    request.SetBucket(source_bucket);
    request.SetKey(key);

    auto outcome = settings->client->HeadObject(request);
    throwIfError(outcome);

    return outcome.GetResultWithOwnership();
}

void DiskS3::listObjects(const String & source_bucket, const String & source_path, std::function<bool(const Aws::S3::Model::ListObjectsV2Result &)> callback) const
{
    auto settings = current_settings.get();
    Aws::S3::Model::ListObjectsV2Request request;
    request.SetBucket(source_bucket);
    request.SetPrefix(source_path);
    request.SetMaxKeys(settings->list_object_keys_size);

    Aws::S3::Model::ListObjectsV2Outcome outcome;
    do
    {
        outcome = settings->client->ListObjectsV2(request);
        throwIfError(outcome);

        bool should_continue = callback(outcome.GetResult());

        if (!should_continue)
            break;

        request.SetContinuationToken(outcome.GetResult().GetNextContinuationToken());
    } while (outcome.GetResult().GetIsTruncated());
}

void DiskS3::copyObject(const String & src_bucket, const String & src_key, const String & dst_bucket, const String & dst_key) const
{
    auto settings = current_settings.get();
    Aws::S3::Model::CopyObjectRequest request;
    request.SetCopySource(src_bucket + "/" + src_key);
    request.SetBucket(dst_bucket);
    request.SetKey(dst_key);

    auto outcome = settings->client->CopyObject(request);
    throwIfError(outcome);
}

struct DiskS3::RestoreInformation
{
    UInt64 revision = LATEST_REVISION;
    String source_bucket;
    String source_path;
    bool detached = false;
};

void DiskS3::readRestoreInformation(DiskS3::RestoreInformation & restore_information)
{
    ReadBufferFromFile buffer(metadata_path + RESTORE_FILE_NAME, 512);
    buffer.next();

    try
    {
        std::map<String, String> properties;

        while (buffer.hasPendingData())
        {
            String property;
            readText(property, buffer);
            assertChar('\n', buffer);

            auto pos = property.find('=');
            if (pos == String::npos || pos == 0 || pos == property.length())
                throw Exception(fmt::format("Invalid property {} in restore file", property), ErrorCodes::UNKNOWN_FORMAT);

            auto key = property.substr(0, pos);
            auto value = property.substr(pos + 1);

            auto it = properties.find(key);
            if (it != properties.end())
                throw Exception(fmt::format("Property key duplication {} in restore file", key), ErrorCodes::UNKNOWN_FORMAT);

            properties[key] = value;
        }

        for (const auto & [key, value] : properties)
        {
            ReadBufferFromString value_buffer (value);

            if (key == "revision")
                readIntText(restore_information.revision, value_buffer);
            else if (key == "source_bucket")
                readText(restore_information.source_bucket, value_buffer);
            else if (key == "source_path")
                readText(restore_information.source_path, value_buffer);
            else if (key == "detached")
                readBoolTextWord(restore_information.detached, value_buffer);
            else
                throw Exception(fmt::format("Unknown key {} in restore file", key), ErrorCodes::UNKNOWN_FORMAT);
        }
    }
    catch (const Exception &)
    {
        tryLogCurrentException(log, "Failed to read restore information");
        throw;
    }
}

void DiskS3::restore()
{
    if (!exists(RESTORE_FILE_NAME))
        return;

    try
    {
        RestoreInformation information;
        information.source_bucket = bucket;
        information.source_path = remote_fs_root_path;

        readRestoreInformation(information);
        if (information.revision == 0)
            information.revision = LATEST_REVISION;
        if (!information.source_path.ends_with('/'))
            information.source_path += '/';

        if (information.source_bucket == bucket)
        {
            /// In this case we need to additionally cleanup S3 from objects with later revision.
            /// Will be simply just restore to different path.
            if (information.source_path == remote_fs_root_path && information.revision != LATEST_REVISION)
                throw Exception("Restoring to the same bucket and path is allowed if revision is latest (0)", ErrorCodes::BAD_ARGUMENTS);

            /// This case complicates S3 cleanup in case of unsuccessful restore.
            if (information.source_path != remote_fs_root_path && remote_fs_root_path.starts_with(information.source_path))
                throw Exception("Restoring to the same bucket is allowed only if source path is not a sub-path of configured path in S3 disk", ErrorCodes::BAD_ARGUMENTS);
        }

        LOG_INFO(log, "Starting to restore disk {}. Revision: {}, Source bucket: {}, Source path: {}",
                 name, information.revision, information.source_bucket, information.source_path);

        if (readSchemaVersion(information.source_bucket, information.source_path) < RESTORABLE_SCHEMA_VERSION)
            throw Exception("Source bucket doesn't have restorable schema.", ErrorCodes::BAD_ARGUMENTS);

        LOG_INFO(log, "Removing old metadata...");

        bool cleanup_s3 = information.source_bucket != bucket || information.source_path != remote_fs_root_path;
        for (const auto & root : data_roots)
            if (exists(root))
                removeSharedRecursive(root + '/', !cleanup_s3);

        restoreFiles(information);
        restoreFileOperations(information);

        Poco::File restore_file(metadata_path + RESTORE_FILE_NAME);
        restore_file.remove();

        saveSchemaVersion(RESTORABLE_SCHEMA_VERSION);

        LOG_INFO(log, "Restore disk {} finished", name);
    }
    catch (const Exception &)
    {
        tryLogCurrentException(log, fmt::format("Failed to restore disk {}", name));

        throw;
    }
}

void DiskS3::restoreFiles(const RestoreInformation & restore_information)
{
    LOG_INFO(log, "Starting restore files for disk {}", name);

    std::vector<std::future<void>> results;
    auto restore_files = [this, &restore_information, &results](auto list_result)
    {
        std::vector<String> keys;
        for (const auto & row : list_result.GetContents())
        {
            const String & key = row.GetKey();

            /// Skip file operations objects. They will be processed separately.
            if (key.find("/operations/") != String::npos)
                continue;

            const auto [revision, _] = extractRevisionAndOperationFromKey(key);
            /// Filter early if it's possible to get revision from key.
            if (revision > restore_information.revision)
                continue;

            keys.push_back(key);
        }

        if (!keys.empty())
        {
            auto result = getExecutor().execute([this, &restore_information, keys]()
            {
                processRestoreFiles(restore_information.source_bucket, restore_information.source_path, keys);
            });

            results.push_back(std::move(result));
        }

        return true;
    };

    /// Execute.
    listObjects(restore_information.source_bucket, restore_information.source_path, restore_files);

    for (auto & result : results)
        result.wait();
    for (auto & result : results)
        result.get();

    LOG_INFO(log, "Files are restored for disk {}", name);
}

void DiskS3::processRestoreFiles(const String & source_bucket, const String & source_path, Strings keys)
{
    for (const auto & key : keys)
    {
        auto head_result = headObject(source_bucket, key);
        auto object_metadata = head_result.GetMetadata();

        /// Restore file if object has 'path' in metadata.
        auto path_entry = object_metadata.find("path");
        if (path_entry == object_metadata.end())
        {
            /// Such keys can remain after migration, we can skip them.
            LOG_WARNING(log, "Skip key {} because it doesn't have 'path' in metadata", key);
            continue;
        }

        const auto & path = path_entry->second;

        createDirectories(directoryPath(path));
        auto metadata = createMeta(path);
        auto relative_key = shrinkKey(source_path, key);

        /// Copy object if we restore to different bucket / path.
        if (bucket != source_bucket || remote_fs_root_path != source_path)
            copyObject(source_bucket, key, bucket, remote_fs_root_path + relative_key);

        metadata.addObject(relative_key, head_result.GetContentLength());
        metadata.save();

        LOG_DEBUG(log, "Restored file {}", path);
    }
}

void DiskS3::restoreFileOperations(const RestoreInformation & restore_information)
{
    auto settings = current_settings.get();

    LOG_INFO(log, "Starting restore file operations for disk {}", name);

    /// Enable recording file operations if we restore to different bucket / path.
    bool send_metadata = bucket != restore_information.source_bucket || remote_fs_root_path != restore_information.source_path;

    std::set<String> renames;
    auto restore_file_operations = [this, &restore_information, &renames, &send_metadata](auto list_result)
    {
        const String rename = "rename";
        const String hardlink = "hardlink";

        for (const auto & row : list_result.GetContents())
        {
            const String & key = row.GetKey();

            const auto [revision, operation] = extractRevisionAndOperationFromKey(key);
            if (revision == UNKNOWN_REVISION)
            {
                LOG_WARNING(log, "Skip key {} with unknown revision", key);
                continue;
            }

            /// S3 ensures that keys will be listed in ascending UTF-8 bytes order (revision order).
            /// We can stop processing if revision of the object is already more than required.
            if (revision > restore_information.revision)
                return false;

            /// Keep original revision if restore to different bucket / path.
            if (send_metadata)
                revision_counter = revision - 1;

            auto object_metadata = headObject(restore_information.source_bucket, key).GetMetadata();
            if (operation == rename)
            {
                auto from_path = object_metadata["from_path"];
                auto to_path = object_metadata["to_path"];
                if (exists(from_path))
                {
                    moveFile(from_path, to_path, send_metadata);
                    LOG_DEBUG(log, "Revision {}. Restored rename {} -> {}", revision, from_path, to_path);

                    if (restore_information.detached && isDirectory(to_path))
                    {
                        /// Sometimes directory paths are passed without trailing '/'. We should keep them in one consistent way.
                        if (!from_path.ends_with('/'))
                            from_path += '/';
                        if (!to_path.ends_with('/'))
                            to_path += '/';

                        /// Always keep latest actual directory path to avoid 'detaching' not existing paths.
                        auto it = renames.find(from_path);
                        if (it != renames.end())
                            renames.erase(it);

                        renames.insert(to_path);
                    }
                }
            }
            else if (operation == hardlink)
            {
                auto src_path = object_metadata["src_path"];
                auto dst_path = object_metadata["dst_path"];
                if (exists(src_path))
                {
                    createDirectories(directoryPath(dst_path));
                    createHardLink(src_path, dst_path, send_metadata);
                    LOG_DEBUG(log, "Revision {}. Restored hardlink {} -> {}", revision, src_path, dst_path);
                }
            }
        }

        return true;
    };

    /// Execute.
    listObjects(restore_information.source_bucket, restore_information.source_path + "operations/", restore_file_operations);

    if (restore_information.detached)
    {
        Strings not_finished_prefixes{"tmp_", "delete_tmp_", "attaching_", "deleting_"};

        for (const auto & path : renames)
        {
            /// Skip already detached parts.
            if (path.find("/detached/") != std::string::npos)
                continue;

            /// Skip not finished parts. They shouldn't be in 'detached' directory, because CH wouldn't be able to finish processing them.
            Poco::Path directory_path (path);
            auto directory_name = directory_path.directory(directory_path.depth() - 1);
            auto predicate = [&directory_name](String & prefix) { return directory_name.starts_with(prefix); };
            if (std::any_of(not_finished_prefixes.begin(), not_finished_prefixes.end(), predicate))
                continue;

            auto detached_path = pathToDetached(path);

            LOG_DEBUG(log, "Move directory to 'detached' {} -> {}", path, detached_path);

            Poco::File(metadata_path + path).moveTo(metadata_path + detached_path);
        }
    }

    LOG_INFO(log, "File operations restored for disk {}", name);
}

std::tuple<UInt64, String> DiskS3::extractRevisionAndOperationFromKey(const String & key)
{
    String revision_str;
    String operation;

    re2::RE2::FullMatch(key, key_regexp, &revision_str, &operation);

    return {(revision_str.empty() ? UNKNOWN_REVISION : static_cast<UInt64>(std::bitset<64>(revision_str).to_ullong())), operation};
}

String DiskS3::shrinkKey(const String & path, const String & key)
{
    if (!key.starts_with(path))
        throw Exception("The key " + key + " prefix mismatch with given " + path, ErrorCodes::LOGICAL_ERROR);

    return key.substr(path.length());
}

String DiskS3::revisionToString(UInt64 revision)
{
    return std::bitset<64>(revision).to_string();
}

String DiskS3::pathToDetached(const String & source_path)
{
    return Poco::Path(source_path).parent().append(Poco::Path("detached")).toString() + '/';
}

void DiskS3::onFreeze(const String & path)
{
    createDirectories(path);
    WriteBufferFromFile revision_file_buf(metadata_path + path + "revision.txt", 32);
    writeIntText(revision_counter.load(), revision_file_buf);
    revision_file_buf.finalize();
}

void DiskS3::applyNewSettings(const Poco::Util::AbstractConfiguration & config, ContextConstPtr context)
{
    auto new_settings = settings_getter(config, "storage_configuration.disks." + name, context);

    current_settings.set(std::move(new_settings));

    if (AsyncExecutor * exec = dynamic_cast<AsyncExecutor*>(&getExecutor()))
        exec->setMaxThreads(current_settings.get()->thread_pool_size);
}

DiskS3Settings::DiskS3Settings(
    const std::shared_ptr<Aws::S3::S3Client> & client_,
    UInt64 s3_max_single_read_retries_,
    size_t s3_min_upload_part_size_,
    size_t s3_max_single_part_upload_size_,
    size_t min_bytes_for_seek_,
    bool send_metadata_,
    int thread_pool_size_,
    int list_object_keys_size_,
    int objects_chunk_size_to_delete_)
    : client(client_)
    , s3_max_single_read_retries(s3_max_single_read_retries_)
    , s3_min_upload_part_size(s3_min_upload_part_size_)
    , s3_max_single_part_upload_size(s3_max_single_part_upload_size_)
    , min_bytes_for_seek(min_bytes_for_seek_)
    , send_metadata(send_metadata_)
    , thread_pool_size(thread_pool_size_)
    , list_object_keys_size(list_object_keys_size_)
    , objects_chunk_size_to_delete(objects_chunk_size_to_delete_)
{
}

}<|MERGE_RESOLUTION|>--- conflicted
+++ resolved
@@ -127,12 +127,8 @@
         : ReadIndirectBufferFromRemoteFS<ReadBufferFromS3>(metadata_)
         , client_ptr(std::move(client_ptr_))
         , bucket(bucket_)
-<<<<<<< HEAD
         , metadata(std::move(metadata_))
         , max_single_read_retries(max_single_read_retries_)
-=======
-        , s3_max_single_read_retries(s3_max_single_read_retries_)
->>>>>>> aa42f3ef
         , buf_size(buf_size_)
     {
     }
@@ -143,7 +139,6 @@
     }
 
 private:
-<<<<<<< HEAD
     std::unique_ptr<ReadBufferFromS3> initialize()
     {
         size_t offset = absolute_position;
@@ -194,11 +189,6 @@
     const String & bucket;
     DiskS3::Metadata metadata;
     UInt64 max_single_read_retries;
-=======
-    std::shared_ptr<Aws::S3::S3Client> client_ptr;
-    const String & bucket;
-    size_t s3_max_single_read_retries;
->>>>>>> aa42f3ef
     size_t buf_size;
 };
 
