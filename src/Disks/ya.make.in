OWNER(g:clickhouse)

LIBRARY()

PEERDIR(
    clickhouse/src/Common
)


SRCS(
<<<<<<< HEAD
<? find . -name '*.cpp' | grep -v -F tests | grep -v -P 'S3|HDFS' | sed 's/^\.\//    /' | sort ?>
=======
<? find . -name '*.cpp' | grep -v -F tests | grep -v -F examples | grep -v -F S3 | sed 's/^\.\//    /' | sort ?>
>>>>>>> e85d87fe
)

END()<|MERGE_RESOLUTION|>--- conflicted
+++ resolved
@@ -7,12 +7,7 @@
 )
 
 
-SRCS(
-<<<<<<< HEAD
-<? find . -name '*.cpp' | grep -v -F tests | grep -v -P 'S3|HDFS' | sed 's/^\.\//    /' | sort ?>
-=======
-<? find . -name '*.cpp' | grep -v -F tests | grep -v -F examples | grep -v -F S3 | sed 's/^\.\//    /' | sort ?>
->>>>>>> e85d87fe
+<? find . -name '*.cpp' | grep -v -F tests | grep -v -F examples | grep -v -F 'S3|HDFS' | sed 's/^\.\//    /' | sort ?>
 )
 
 END()