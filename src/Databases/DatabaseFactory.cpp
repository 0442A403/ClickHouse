--- conflicted
+++ resolved
@@ -81,11 +81,8 @@
     const String & engine_name = engine_define->engine->name;
     const UUID & uuid = create.uuid;
 
-<<<<<<< HEAD
-    if (engine_name != "MySQL" && engine_name != "Lazy" && engine_name != "Replicated" && engine_define->engine->arguments)
-=======
-    if (engine_name != "MySQL" && engine_name != "MaterializeMySQL" && engine_name != "Lazy" && engine_define->engine->arguments)
->>>>>>> b4f0e083
+    bool engine_may_have_arguments = engine_name == "MySQL" || engine_name == "MaterializeMySQL" || engine_name == "Lazy" || engine_name == "Replicated";
+    if (engine_define->engine->arguments && !engine_may_have_arguments)
         throw Exception("Database engine " + engine_name + " cannot have arguments", ErrorCodes::BAD_ARGUMENTS);
 
     if (engine_define->engine->parameters || engine_define->partition_by || engine_define->primary_key || engine_define->order_by ||
@@ -180,7 +177,7 @@
         const auto & zoo_path = safeGetLiteralValue<String>(arguments[0], "Replicated");
         const auto & replica_name  = safeGetLiteralValue<String>(arguments[1], "Replicated");
 
-        return std::make_shared<DatabaseReplicated>(database_name, metadata_path, zoo_path, replica_name, context);
+        return std::make_shared<DatabaseReplicated>(database_name, metadata_path, uuid, zoo_path, replica_name, context);
     }
 
     throw Exception("Unknown database engine: " + engine_name, ErrorCodes::UNKNOWN_DATABASE_ENGINE);
