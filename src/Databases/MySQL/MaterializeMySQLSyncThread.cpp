--- conflicted
+++ resolved
@@ -335,12 +335,7 @@
             opened_transaction = false;
 
             MaterializeMetadata metadata(
-<<<<<<< HEAD
-                connection, DatabaseCatalog::instance().getDatabase(database_name)->getMetadataPath() + "/.metadata",
-                mysql_database_name, opened_transaction, mysql_version);
-=======
-                connection, getDatabase(database_name).getMetadataPath() + "/.metadata", mysql_database_name, opened_transaction);
->>>>>>> fb122114
+                connection, DatabaseCatalog::instance().getDatabase(database_name)->getMetadataPath() + "/.metadata", mysql_database_name, opened_transaction);
 
             if (!metadata.need_dumping_tables.empty())
             {
