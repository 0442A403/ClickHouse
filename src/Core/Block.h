--- conflicted
+++ resolved
@@ -192,12 +192,10 @@
 /// Calculate difference in structure of blocks and write description into output strings. NOTE It doesn't compare values of constant columns.
 void getBlocksDifference(const Block & lhs, const Block & rhs, std::string & out_lhs_diff, std::string & out_rhs_diff);
 
-<<<<<<< HEAD
 void convertToFullIfSparse(Block & block);
-=======
+
 /// Helps in-memory storages to extract columns from block.
 /// Properly handles cases, when column is a subcolumn and when it is compressed.
 ColumnPtr getColumnFromBlock(const Block & block, const NameAndTypePair & column);
->>>>>>> 14c394da
 
 }