#pragma once

#include <Core/BaseSettings.h>
#include <Core/SettingsEnums.h>
#include <Core/Defines.h>


namespace Poco::Util
{
    class AbstractConfiguration;
}

namespace boost::program_options
{
    class options_description;
}


namespace DB
{
class IColumn;


/** List of settings: type, name, default value, description, flags
  *
  * This looks rather unconvenient. It is done that way to avoid repeating settings in different places.
  * Note: as an alternative, we could implement settings to be completely dynamic in form of map: String -> Field,
  *  but we are not going to do it, because settings is used everywhere as static struct fields.
  *
  * `flags` can be either 0 or IMPORTANT.
  * A setting is "IMPORTANT" if it affects the results of queries and can't be ignored by older versions.
  */

#define COMMON_SETTINGS(M) \
    M(UInt64, min_compress_block_size, 65536, "The actual size of the block to compress, if the uncompressed data less than max_compress_block_size is no less than this value and no less than the volume of data for one mark.", 0) \
    M(UInt64, max_compress_block_size, 1048576, "The maximum size of blocks of uncompressed data before compressing for writing to a table.", 0) \
    M(UInt64, max_block_size, DEFAULT_BLOCK_SIZE, "Maximum block size for reading", 0) \
    M(UInt64, max_insert_block_size, DEFAULT_INSERT_BLOCK_SIZE, "The maximum block size for insertion, if we control the creation of blocks for insertion.", 0) \
    M(UInt64, min_insert_block_size_rows, DEFAULT_INSERT_BLOCK_SIZE, "Squash blocks passed to INSERT query to specified size in rows, if blocks are not big enough.", 0) \
    M(UInt64, min_insert_block_size_bytes, (DEFAULT_INSERT_BLOCK_SIZE * 256), "Squash blocks passed to INSERT query to specified size in bytes, if blocks are not big enough.", 0) \
    M(UInt64, min_insert_block_size_rows_for_materialized_views, 0, "Like min_insert_block_size_rows, but applied only during pushing to MATERIALIZED VIEW (default: min_insert_block_size_rows)", 0) \
    M(UInt64, min_insert_block_size_bytes_for_materialized_views, 0, "Like min_insert_block_size_bytes, but applied only during pushing to MATERIALIZED VIEW (default: min_insert_block_size_bytes)", 0) \
    M(UInt64, max_joined_block_size_rows, DEFAULT_BLOCK_SIZE, "Maximum block size for JOIN result (if join algorithm supports it). 0 means unlimited.", 0) \
    M(UInt64, max_insert_threads, 0, "The maximum number of threads to execute the INSERT SELECT query. Values 0 or 1 means that INSERT SELECT is not run in parallel. Higher values will lead to higher memory usage. Parallel INSERT SELECT has effect only if the SELECT part is run on parallel, see 'max_threads' setting.", 0) \
    M(UInt64, max_final_threads, 16, "The maximum number of threads to read from table with FINAL.", 0) \
    M(MaxThreads, max_threads, 0, "The maximum number of threads to execute the request. By default, it is determined automatically.", 0) \
    M(MaxThreads, max_alter_threads, 0, "The maximum number of threads to execute the ALTER requests. By default, it is determined automatically.", 0) \
    M(UInt64, max_read_buffer_size, DBMS_DEFAULT_BUFFER_SIZE, "The maximum size of the buffer to read from the filesystem.", 0) \
    M(UInt64, max_distributed_connections, 1024, "The maximum number of connections for distributed processing of one query (should be greater than max_threads).", 0) \
    M(UInt64, max_query_size, 262144, "Which part of the query can be read into RAM for parsing (the remaining data for INSERT, if any, is read later)", 0) \
    M(UInt64, interactive_delay, 100000, "The interval in microseconds to check if the request is cancelled, and to send progress info.", 0) \
    M(Seconds, connect_timeout, DBMS_DEFAULT_CONNECT_TIMEOUT_SEC, "Connection timeout if there are no replicas.", 0) \
    M(Milliseconds, connect_timeout_with_failover_ms, DBMS_DEFAULT_CONNECT_TIMEOUT_WITH_FAILOVER_MS, "Connection timeout for selecting first healthy replica.", 0) \
    M(Milliseconds, connect_timeout_with_failover_secure_ms, DBMS_DEFAULT_CONNECT_TIMEOUT_WITH_FAILOVER_SECURE_MS, "Connection timeout for selecting first healthy replica (for secure connections).", 0) \
    M(Seconds, receive_timeout, DBMS_DEFAULT_RECEIVE_TIMEOUT_SEC, "", 0) \
    M(Seconds, send_timeout, DBMS_DEFAULT_SEND_TIMEOUT_SEC, "", 0) \
    M(Seconds, tcp_keep_alive_timeout, 0, "The time in seconds the connection needs to remain idle before TCP starts sending keepalive probes", 0) \
    M(Milliseconds, queue_max_wait_ms, 0, "The wait time in the request queue, if the number of concurrent requests exceeds the maximum.", 0) \
    M(Milliseconds, connection_pool_max_wait_ms, 0, "The wait time when the connection pool is full.", 0) \
    M(Milliseconds, replace_running_query_max_wait_ms, 5000, "The wait time for running query with the same query_id to finish when setting 'replace_running_query' is active.", 0) \
    M(Milliseconds, kafka_max_wait_ms, 5000, "The wait time for reading from Kafka before retry.", 0) \
    M(Milliseconds, rabbitmq_max_wait_ms, 5000, "The wait time for reading from RabbitMQ before retry.", 0) \
    M(UInt64, poll_interval, DBMS_DEFAULT_POLL_INTERVAL, "Block at the query wait loop on the server for the specified number of seconds.", 0) \
    M(UInt64, idle_connection_timeout, 3600, "Close idle TCP connections after specified number of seconds.", 0) \
    M(UInt64, distributed_connections_pool_size, DBMS_DEFAULT_DISTRIBUTED_CONNECTIONS_POOL_SIZE, "Maximum number of connections with one remote server in the pool.", 0) \
    M(UInt64, connections_with_failover_max_tries, DBMS_CONNECTION_POOL_WITH_FAILOVER_DEFAULT_MAX_TRIES, "The maximum number of attempts to connect to replicas.", 0) \
    M(UInt64, s3_min_upload_part_size, 512*1024*1024, "The minimum size of part to upload during multipart upload to S3.", 0) \
    M(UInt64, s3_max_single_part_upload_size, 64*1024*1024, "The maximum size of object to upload using singlepart upload to S3.", 0) \
    M(UInt64, s3_max_redirects, 10, "Max number of S3 redirects hops allowed.", 0) \
    M(UInt64, s3_max_connections, 1024, "The maximum number of connections per server.", 0) \
    M(Bool, extremes, false, "Calculate minimums and maximums of the result columns. They can be output in JSON-formats.", IMPORTANT) \
    M(Bool, use_uncompressed_cache, true, "Whether to use the cache of uncompressed blocks.", 0) \
    M(Bool, replace_running_query, false, "Whether the running request should be canceled with the same id as the new one.", 0) \
    M(UInt64, background_buffer_flush_schedule_pool_size, 16, "Number of threads performing background flush for tables with Buffer engine. Only has meaning at server startup.", 0) \
    M(UInt64, background_pool_size, 16, "Number of threads performing background work for tables (for example, merging in merge tree). Only has meaning at server startup.", 0) \
    M(UInt64, background_move_pool_size, 8, "Number of threads performing background moves for tables. Only has meaning at server startup.", 0) \
    M(UInt64, background_fetches_pool_size, 3, "Number of threads performing background fetches for replicated tables. Only has meaning at server startup.", 0) \
    M(UInt64, background_schedule_pool_size, 16, "Number of threads performing background tasks for replicated tables, dns cache updates. Only has meaning at server startup.", 0) \
    M(UInt64, background_message_broker_schedule_pool_size, 16, "Number of threads performing background tasks for message streaming. Only has meaning at server startup.", 0) \
    M(UInt64, background_distributed_schedule_pool_size, 16, "Number of threads performing background tasks for distributed sends. Only has meaning at server startup.", 0) \
    \
    M(Milliseconds, distributed_directory_monitor_sleep_time_ms, 100, "Sleep time for StorageDistributed DirectoryMonitors, in case of any errors delay grows exponentially.", 0) \
    M(Milliseconds, distributed_directory_monitor_max_sleep_time_ms, 30000, "Maximum sleep time for StorageDistributed DirectoryMonitors, it limits exponential growth too.", 0) \
    \
    M(Bool, distributed_directory_monitor_batch_inserts, false, "Should StorageDistributed DirectoryMonitors try to batch individual inserts into bigger ones.", 0) \
    \
    M(Bool, optimize_move_to_prewhere, true, "Allows disabling WHERE to PREWHERE optimization in SELECT queries from MergeTree.", 0) \
    \
    M(Milliseconds, insert_in_memory_parts_timeout, 600000, "", 0) \
    \
    M(UInt64, replication_alter_partitions_sync, 1, "Wait for actions to manipulate the partitions. 0 - do not wait, 1 - wait for execution only of itself, 2 - wait for everyone.", 0) \
    M(UInt64, replication_alter_columns_timeout, 60, "Wait for actions to change the table structure within the specified number of seconds. 0 - wait unlimited time.", 0) \
    \
    M(LoadBalancing, load_balancing, LoadBalancing::RANDOM, "Which replicas (among healthy replicas) to preferably send a query to (on the first attempt) for distributed processing.", 0) \
    M(UInt64, load_balancing_first_offset, 0, "Which replica to preferably send a query when FIRST_OR_RANDOM load balancing strategy is used.", 0) \
    \
    M(TotalsMode, totals_mode, TotalsMode::AFTER_HAVING_EXCLUSIVE, "How to calculate TOTALS when HAVING is present, as well as when max_rows_to_group_by and group_by_overflow_mode = ‘any’ are present.", IMPORTANT) \
    M(Float, totals_auto_threshold, 0.5, "The threshold for totals_mode = 'auto'.", 0) \
    \
    M(Bool, allow_suspicious_low_cardinality_types, false, "In CREATE TABLE statement allows specifying LowCardinality modifier for types of small fixed size (8 or less). Enabling this may increase merge times and memory consumption.", 0) \
    M(Bool, compile_expressions, false, "Compile some scalar functions and operators to native code.", 0) \
    M(UInt64, min_count_to_compile_expression, 3, "The number of identical expressions before they are JIT-compiled", 0) \
    M(UInt64, group_by_two_level_threshold, 100000, "From what number of keys, a two-level aggregation starts. 0 - the threshold is not set.", 0) \
    M(UInt64, group_by_two_level_threshold_bytes, 100000000, "From what size of the aggregation state in bytes, a two-level aggregation begins to be used. 0 - the threshold is not set. Two-level aggregation is used when at least one of the thresholds is triggered.", 0) \
    M(Bool, distributed_aggregation_memory_efficient, false, "Is the memory-saving mode of distributed aggregation enabled.", 0) \
    M(UInt64, aggregation_memory_efficient_merge_threads, 0, "Number of threads to use for merge intermediate aggregation results in memory efficient mode. When bigger, then more memory is consumed. 0 means - same as 'max_threads'.", 0) \
    \
    M(UInt64, max_parallel_replicas, 1, "The maximum number of replicas of each shard used when the query is executed. For consistency (to get different parts of the same partition), this option only works for the specified sampling key. The lag of the replicas is not controlled.", 0) \
    M(UInt64, parallel_replicas_count, 0, "", 0) \
    M(UInt64, parallel_replica_offset, 0, "", 0) \
    \
    M(Bool, skip_unavailable_shards, false, "If 1, ClickHouse silently skips unavailable shards and nodes unresolvable through DNS. Shard is marked as unavailable when none of the replicas can be reached.", 0) \
    \
    M(UInt64, parallel_distributed_insert_select, 0, "Process distributed INSERT SELECT query in the same cluster on local tables on every shard, if 1 SELECT is executed on each shard, if 2 SELECT and INSERT is executed on each shard", 0) \
    M(UInt64, distributed_group_by_no_merge, 0, "If 1, Do not merge aggregation states from different servers for distributed query processing - in case it is for certain that there are different keys on different shards. If 2 - same as 1 but also apply ORDER BY and LIMIT stages", 0) \
    M(Bool, optimize_distributed_group_by_sharding_key, false, "Optimize GROUP BY sharding_key queries (by avoiding costly aggregation on the initiator server).", 0) \
    M(Bool, optimize_skip_unused_shards, false, "Assumes that data is distributed by sharding_key. Optimization to skip unused shards if SELECT query filters by sharding_key.", 0) \
    M(Bool, allow_nondeterministic_optimize_skip_unused_shards, false, "Allow non-deterministic functions (includes dictGet) in sharding_key for optimize_skip_unused_shards", 0) \
    M(UInt64, force_optimize_skip_unused_shards, 0, "Throw an exception if unused shards cannot be skipped (1 - throw only if the table has the sharding key, 2 - always throw.", 0) \
    M(UInt64, optimize_skip_unused_shards_nesting, 0, "Same as optimize_skip_unused_shards, but accept nesting level until which it will work.", 0) \
    M(UInt64, force_optimize_skip_unused_shards_nesting, 0, "Same as force_optimize_skip_unused_shards, but accept nesting level until which it will work.", 0) \
    \
    M(Bool, input_format_parallel_parsing, true, "Enable parallel parsing for some data formats.", 0) \
    M(UInt64, min_chunk_bytes_for_parallel_parsing, (10 * 1024 * 1024), "The minimum chunk size in bytes, which each thread will parse in parallel.", 0) \
    M(Bool, output_format_parallel_formatting, true, "Enable parallel formatting for some data formats.", 0) \
    \
    M(UInt64, merge_tree_min_rows_for_concurrent_read, (20 * 8192), "If at least as many lines are read from one file, the reading can be parallelized.", 0) \
    M(UInt64, merge_tree_min_bytes_for_concurrent_read, (24 * 10 * 1024 * 1024), "If at least as many bytes are read from one file, the reading can be parallelized.", 0) \
    M(UInt64, merge_tree_min_rows_for_seek, 0, "You can skip reading more than that number of rows at the price of one seek per file.", 0) \
    M(UInt64, merge_tree_min_bytes_for_seek, 0, "You can skip reading more than that number of bytes at the price of one seek per file.", 0) \
    M(UInt64, merge_tree_coarse_index_granularity, 8, "If the index segment can contain the required keys, divide it into as many parts and recursively check them.", 0) \
    M(UInt64, merge_tree_max_rows_to_use_cache, (128 * 8192), "The maximum number of rows per request, to use the cache of uncompressed data. If the request is large, the cache is not used. (For large queries not to flush out the cache.)", 0) \
    M(UInt64, merge_tree_max_bytes_to_use_cache, (192 * 10 * 1024 * 1024), "The maximum number of bytes per request, to use the cache of uncompressed data. If the request is large, the cache is not used. (For large queries not to flush out the cache.)", 0) \
    M(Bool, do_not_merge_across_partitions_select_final, false, "Merge parts only in one partition in select final", 0) \
    \
    M(UInt64, mysql_max_rows_to_insert, 65536, "The maximum number of rows in MySQL batch insertion of the MySQL storage engine", 0) \
    \
    M(UInt64, optimize_min_equality_disjunction_chain_length, 3, "The minimum length of the expression `expr = x1 OR ... expr = xN` for optimization ", 0) \
    \
    M(UInt64, min_bytes_to_use_direct_io, 0, "The minimum number of bytes for reading the data with O_DIRECT option during SELECT queries execution. 0 - disabled.", 0) \
    M(UInt64, min_bytes_to_use_mmap_io, 0, "The minimum number of bytes for reading the data with mmap option during SELECT queries execution. 0 - disabled.", 0) \
    M(Bool, checksum_on_read, true, "Validate checksums on reading. It is enabled by default and should be always enabled in production. Please do not expect any benefits in disabling this setting. It may only be used for experiments and benchmarks. The setting only applicable for tables of MergeTree family. Checksums are always validated for other table engines and when receiving data over network.", 0) \
    \
    M(Bool, force_index_by_date, 0, "Throw an exception if there is a partition key in a table, and it is not used.", 0) \
    M(Bool, force_primary_key, 0, "Throw an exception if there is primary key in a table, and it is not used.", 0) \
    M(String, force_data_skipping_indices, "", "Comma separated list of strings or literals with the name of the data skipping indices that should be used during query execution, otherwise an exception will be thrown.", 0) \
    \
    M(Float, max_streams_to_max_threads_ratio, 1, "Allows you to use more sources than the number of threads - to more evenly distribute work across threads. It is assumed that this is a temporary solution, since it will be possible in the future to make the number of sources equal to the number of threads, but for each source to dynamically select available work for itself.", 0) \
    M(Float, max_streams_multiplier_for_merge_tables, 5, "Ask more streams when reading from Merge table. Streams will be spread across tables that Merge table will use. This allows more even distribution of work across threads and especially helpful when merged tables differ in size.", 0) \
    \
    M(String, network_compression_method, "LZ4", "Allows you to select the method of data compression when writing.", 0) \
    \
    M(Int64, network_zstd_compression_level, 1, "Allows you to select the level of ZSTD compression.", 0) \
    \
    M(UInt64, priority, 0, "Priority of the query. 1 - the highest, higher value - lower priority; 0 - do not use priorities.", 0) \
    M(Int64, os_thread_priority, 0, "If non zero - set corresponding 'nice' value for query processing threads. Can be used to adjust query priority for OS scheduler.", 0) \
    \
    M(Bool, log_queries, 1, "Log requests and write the log to the system table.", 0) \
    M(LogQueriesType, log_queries_min_type, QueryLogElementType::QUERY_START, "Minimal type in query_log to log, possible values (from low to high): QUERY_START, QUERY_FINISH, EXCEPTION_BEFORE_START, EXCEPTION_WHILE_PROCESSING.", 0) \
    M(Milliseconds, log_queries_min_query_duration_ms, 0, "Minimal time for the query to run, to get to the query_log/query_thread_log.", 0) \
    M(UInt64, log_queries_cut_to_length, 100000, "If query length is greater than specified threshold (in bytes), then cut query when writing to query log. Also limit length of printed query in ordinary text log.", 0) \
    \
    M(DistributedProductMode, distributed_product_mode, DistributedProductMode::DENY, "How are distributed subqueries performed inside IN or JOIN sections?", IMPORTANT) \
    \
    M(UInt64, max_concurrent_queries_for_all_users, 0, "The maximum number of concurrent requests for all users.", 0) \
    M(UInt64, max_concurrent_queries_for_user, 0, "The maximum number of concurrent requests per user.", 0) \
    \
    M(Bool, insert_deduplicate, true, "For INSERT queries in the replicated table, specifies that deduplication of insertings blocks should be performed", 0) \
    \
    M(UInt64, insert_quorum, 0, "For INSERT queries in the replicated table, wait writing for the specified number of replicas and linearize the addition of the data. 0 - disabled.", 0) \
    M(Milliseconds, insert_quorum_timeout, 600000, "", 0) \
    M(Bool, insert_quorum_parallel, true, "For quorum INSERT queries - enable to make parallel inserts without linearizability", 0) \
    M(UInt64, select_sequential_consistency, 0, "For SELECT queries from the replicated table, throw an exception if the replica does not have a chunk written with the quorum; do not read the parts that have not yet been written with the quorum.", 0) \
    M(UInt64, table_function_remote_max_addresses, 1000, "The maximum number of different shards and the maximum number of replicas of one shard in the `remote` function.", 0) \
    M(Milliseconds, read_backoff_min_latency_ms, 1000, "Setting to reduce the number of threads in case of slow reads. Pay attention only to reads that took at least that much time.", 0) \
    M(UInt64, read_backoff_max_throughput, 1048576, "Settings to reduce the number of threads in case of slow reads. Count events when the read bandwidth is less than that many bytes per second.", 0) \
    M(Milliseconds, read_backoff_min_interval_between_events_ms, 1000, "Settings to reduce the number of threads in case of slow reads. Do not pay attention to the event, if the previous one has passed less than a certain amount of time.", 0) \
    M(UInt64, read_backoff_min_events, 2, "Settings to reduce the number of threads in case of slow reads. The number of events after which the number of threads will be reduced.", 0) \
    \
    M(UInt64, read_backoff_min_concurrency, 1, "Settings to try keeping the minimal number of threads in case of slow reads.", 0) \
    \
    M(Float, memory_tracker_fault_probability, 0., "For testing of `exception safety` - throw an exception every time you allocate memory with the specified probability.", 0) \
    \
    M(Bool, enable_http_compression, 0, "Compress the result if the client over HTTP said that it understands data compressed by gzip or deflate.", 0) \
    M(Int64, http_zlib_compression_level, 3, "Compression level - used if the client on HTTP said that it understands data compressed by gzip or deflate.", 0) \
    \
    M(Bool, http_native_compression_disable_checksumming_on_decompress, 0, "If you uncompress the POST data from the client compressed by the native format, do not check the checksum.", 0) \
    \
    M(String, count_distinct_implementation, "uniqExact", "What aggregate function to use for implementation of count(DISTINCT ...)", 0) \
    \
    M(Bool, add_http_cors_header, false, "Write add http CORS header.", 0) \
    \
    M(UInt64, max_http_get_redirects, 0, "Max number of http GET redirects hops allowed. Make sure additional security measures are in place to prevent a malicious server to redirect your requests to unexpected services.", 0) \
    \
    M(Bool, use_client_time_zone, false, "Use client timezone for interpreting DateTime string values, instead of adopting server timezone.", 0) \
    \
    M(Bool, send_progress_in_http_headers, false, "Send progress notifications using X-ClickHouse-Progress headers. Some clients do not support high amount of HTTP headers (Python requests in particular), so it is disabled by default.", 0) \
    \
    M(UInt64, http_headers_progress_interval_ms, 100, "Do not send HTTP headers X-ClickHouse-Progress more frequently than at each specified interval.", 0) \
    \
    M(Bool, fsync_metadata, 1, "Do fsync after changing metadata for tables and databases (.sql files). Could be disabled in case of poor latency on server with high load of DDL queries and high load of disk subsystem.", 0) \
    \
    M(Bool, join_use_nulls, 0, "Use NULLs for non-joined rows of outer JOINs for types that can be inside Nullable. If false, use default value of corresponding columns data type.", IMPORTANT) \
    \
    M(JoinStrictness, join_default_strictness, JoinStrictness::ALL, "Set default strictness in JOIN query. Possible values: empty string, 'ANY', 'ALL'. If empty, query without strictness will throw exception.", 0) \
    M(Bool, any_join_distinct_right_table_keys, false, "Enable old ANY JOIN logic with many-to-one left-to-right table keys mapping for all ANY JOINs. It leads to confusing not equal results for 't1 ANY LEFT JOIN t2' and 't2 ANY RIGHT JOIN t1'. ANY RIGHT JOIN needs one-to-many keys mapping to be consistent with LEFT one.", IMPORTANT) \
    \
    M(UInt64, preferred_block_size_bytes, 1000000, "", 0) \
    \
    M(UInt64, max_replica_delay_for_distributed_queries, 300, "If set, distributed queries of Replicated tables will choose servers with replication delay in seconds less than the specified value (not inclusive). Zero means do not take delay into account.", 0) \
    M(Bool, fallback_to_stale_replicas_for_distributed_queries, 1, "Suppose max_replica_delay_for_distributed_queries is set and all replicas for the queried table are stale. If this setting is enabled, the query will be performed anyway, otherwise the error will be reported.", 0) \
    M(UInt64, preferred_max_column_in_block_size_bytes, 0, "Limit on max column size in block while reading. Helps to decrease cache misses count. Should be close to L2 cache size.", 0) \
    \
    M(Bool, insert_distributed_sync, false, "If setting is enabled, insert query into distributed waits until data will be sent to all nodes in cluster.", 0) \
    M(UInt64, insert_distributed_timeout, 0, "Timeout for insert query into distributed. Setting is used only with insert_distributed_sync enabled. Zero value means no timeout.", 0) \
    M(Int64, distributed_ddl_task_timeout, 180, "Timeout for DDL query responses from all hosts in cluster. If a ddl request has not been performed on all hosts, a response will contain a timeout error and a request will be executed in an async mode. Negative value means infinite.", 0) \
    M(Milliseconds, stream_flush_interval_ms, 7500, "Timeout for flushing data from streaming storages.", 0) \
    M(Milliseconds, stream_poll_timeout_ms, 500, "Timeout for polling data from/to streaming storages.", 0) \
    \
    M(Bool, insert_allow_materialized_columns, 0, "If setting is enabled, Allow materialized columns in INSERT.", 0) \
    M(Seconds, http_connection_timeout, DEFAULT_HTTP_READ_BUFFER_CONNECTION_TIMEOUT, "HTTP connection timeout.", 0) \
    M(Seconds, http_send_timeout, DEFAULT_HTTP_READ_BUFFER_TIMEOUT, "HTTP send timeout", 0) \
    M(Seconds, http_receive_timeout, DEFAULT_HTTP_READ_BUFFER_TIMEOUT, "HTTP receive timeout", 0) \
    M(Bool, optimize_throw_if_noop, false, "If setting is enabled and OPTIMIZE query didn't actually assign a merge then an explanatory exception is thrown", 0) \
    M(Bool, use_index_for_in_with_subqueries, true, "Try using an index if there is a subquery or a table expression on the right side of the IN operator.", 0) \
    M(Bool, joined_subquery_requires_alias, true, "Force joined subqueries and table functions to have aliases for correct name qualification.", 0) \
    M(Bool, empty_result_for_aggregation_by_empty_set, false, "Return empty result when aggregating without keys on empty set.", 0) \
    M(Bool, allow_distributed_ddl, true, "If it is set to true, then a user is allowed to executed distributed DDL queries.", 0) \
    M(Bool, allow_suspicious_codecs, false, "If it is set to true, allow to specify meaningless compression codecs.", 0) \
    M(UInt64, odbc_max_field_size, 1024, "Max size of filed can be read from ODBC dictionary. Long strings are truncated.", 0) \
    M(UInt64, query_profiler_real_time_period_ns, 1000000000, "Period for real clock timer of query profiler (in nanoseconds). Set 0 value to turn off the real clock query profiler. Recommended value is at least 10000000 (100 times a second) for single queries or 1000000000 (once a second) for cluster-wide profiling.", 0) \
    M(UInt64, query_profiler_cpu_time_period_ns, 1000000000, "Period for CPU clock timer of query profiler (in nanoseconds). Set 0 value to turn off the CPU clock query profiler. Recommended value is at least 10000000 (100 times a second) for single queries or 1000000000 (once a second) for cluster-wide profiling.", 0) \
    M(Bool, metrics_perf_events_enabled, false, "If enabled, some of the perf events will be measured throughout queries' execution.", 0) \
    M(String, metrics_perf_events_list, "", "Comma separated list of perf metrics that will be measured throughout queries' execution. Empty means all events. See PerfEventInfo in sources for the available events.", 0) \
    M(Float, opentelemetry_start_trace_probability, 0., "Probability to start an OpenTelemetry trace for an incoming query.", 0) \
    \
    \
    /** Limits during query execution are part of the settings. \
      * Used to provide a more safe execution of queries from the user interface. \
      * Basically, limits are checked for each block (not every row). That is, the limits can be slightly violated. \
      * Almost all limits apply only to SELECTs. \
      * Almost all limits apply to each stream individually. \
      */ \
    \
    M(UInt64, limit, 0, "Limit on read rows from the most 'end' result for select query, default 0 means no limit length", 0) \
    M(UInt64, offset, 0, "Offset on read rows from the most 'end' result for select query", 0) \
    M(UInt64, max_rows_to_read, 0, "Limit on read rows from the most 'deep' sources. That is, only in the deepest subquery. When reading from a remote server, it is only checked on a remote server.", 0) \
    M(UInt64, max_bytes_to_read, 0, "Limit on read bytes (after decompression) from the most 'deep' sources. That is, only in the deepest subquery. When reading from a remote server, it is only checked on a remote server.", 0) \
    M(OverflowMode, read_overflow_mode, OverflowMode::THROW, "What to do when the limit is exceeded.", 0) \
    \
    M(UInt64, max_rows_to_read_leaf, 0, "Limit on read rows on the leaf nodes for distributed queries. Limit is applied for local reads only excluding the final merge stage on the root node.", 0) \
    M(UInt64, max_bytes_to_read_leaf, 0, "Limit on read bytes (after decompression) on the leaf nodes for distributed queries. Limit is applied for local reads only excluding the final merge stage on the root node.", 0) \
    M(OverflowMode, read_overflow_mode_leaf, OverflowMode::THROW, "What to do when the leaf limit is exceeded.", 0) \
    \
    M(UInt64, max_rows_to_group_by, 0, "", 0) \
    M(OverflowModeGroupBy, group_by_overflow_mode, OverflowMode::THROW, "What to do when the limit is exceeded.", 0) \
    M(UInt64, max_bytes_before_external_group_by, 0, "", 0) \
    \
    M(UInt64, max_rows_to_sort, 0, "", 0) \
    M(UInt64, max_bytes_to_sort, 0, "", 0) \
    M(OverflowMode, sort_overflow_mode, OverflowMode::THROW, "What to do when the limit is exceeded.", 0) \
    M(UInt64, max_bytes_before_external_sort, 0, "", 0) \
    M(UInt64, max_bytes_before_remerge_sort, 1000000000, "In case of ORDER BY with LIMIT, when memory usage is higher than specified threshold, perform additional steps of merging blocks before final merge to keep just top LIMIT rows.", 0) \
    M(Float, remerge_sort_lowered_memory_bytes_ratio, 2., "If memory usage after remerge does not reduced by this ratio, remerge will be disabled.", 0) \
    \
    M(UInt64, max_result_rows, 0, "Limit on result size in rows. Also checked for intermediate data sent from remote servers.", 0) \
    M(UInt64, max_result_bytes, 0, "Limit on result size in bytes (uncompressed). Also checked for intermediate data sent from remote servers.", 0) \
    M(OverflowMode, result_overflow_mode, OverflowMode::THROW, "What to do when the limit is exceeded.", 0) \
    \
    /* TODO: Check also when merging and finalizing aggregate functions. */ \
    M(Seconds, max_execution_time, 0, "", 0) \
    M(OverflowMode, timeout_overflow_mode, OverflowMode::THROW, "What to do when the limit is exceeded.", 0) \
    \
    M(UInt64, min_execution_speed, 0, "Minimum number of execution rows per second.", 0) \
    M(UInt64, max_execution_speed, 0, "Maximum number of execution rows per second.", 0) \
    M(UInt64, min_execution_speed_bytes, 0, "Minimum number of execution bytes per second.", 0) \
    M(UInt64, max_execution_speed_bytes, 0, "Maximum number of execution bytes per second.", 0) \
    M(Seconds, timeout_before_checking_execution_speed, 10, "Check that the speed is not too low after the specified time has elapsed.", 0) \
    \
    M(UInt64, max_columns_to_read, 0, "", 0) \
    M(UInt64, max_temporary_columns, 0, "", 0) \
    M(UInt64, max_temporary_non_const_columns, 0, "", 0) \
    \
    M(UInt64, max_subquery_depth, 100, "", 0) \
    M(UInt64, max_pipeline_depth, 1000, "", 0) \
    M(UInt64, max_ast_depth, 1000, "Maximum depth of query syntax tree. Checked after parsing.", 0) \
    M(UInt64, max_ast_elements, 50000, "Maximum size of query syntax tree in number of nodes. Checked after parsing.", 0) \
    M(UInt64, max_expanded_ast_elements, 500000, "Maximum size of query syntax tree in number of nodes after expansion of aliases and the asterisk.", 0) \
    \
    M(UInt64, readonly, 0, "0 - everything is allowed. 1 - only read requests. 2 - only read requests, as well as changing settings, except for the 'readonly' setting.", 0) \
    \
    M(UInt64, max_rows_in_set, 0, "Maximum size of the set (in number of elements) resulting from the execution of the IN section.", 0) \
    M(UInt64, max_bytes_in_set, 0, "Maximum size of the set (in bytes in memory) resulting from the execution of the IN section.", 0) \
    M(OverflowMode, set_overflow_mode, OverflowMode::THROW, "What to do when the limit is exceeded.", 0) \
    \
    M(UInt64, max_rows_in_join, 0, "Maximum size of the hash table for JOIN (in number of rows).", 0) \
    M(UInt64, max_bytes_in_join, 0, "Maximum size of the hash table for JOIN (in number of bytes in memory).", 0) \
    M(OverflowMode, join_overflow_mode, OverflowMode::THROW, "What to do when the limit is exceeded.", 0) \
    M(Bool, join_any_take_last_row, false, "When disabled (default) ANY JOIN will take the first found row for a key. When enabled, it will take the last row seen if there are multiple rows for the same key.", IMPORTANT) \
    M(JoinAlgorithm, join_algorithm, JoinAlgorithm::HASH, "Specify join algorithm: 'auto', 'hash', 'partial_merge', 'prefer_partial_merge'. 'auto' tries to change HashJoin to MergeJoin on the fly to avoid out of memory.", 0) \
    M(Bool, partial_merge_join_optimizations, true, "Enable optimizations in partial merge join", 0) \
    M(UInt64, default_max_bytes_in_join, 1000000000, "Maximum size of right-side table if limit is required but max_bytes_in_join is not set.", 0) \
    M(UInt64, partial_merge_join_left_table_buffer_bytes, 32000000, "If not 0 group left table blocks in bigger ones for left-side table in partial merge join. It uses up to 2x of specified memory per joining thread. In current version work only with 'partial_merge_join_optimizations = 1'.", 0) \
    M(UInt64, partial_merge_join_rows_in_right_blocks, 65536, "Split right-hand joining data in blocks of specified size. It's a portion of data indexed by min-max values and possibly unloaded on disk.", 0) \
    M(UInt64, join_on_disk_max_files_to_merge, 64, "For MergeJoin on disk set how much files it's allowed to sort simultaneously. Then this value bigger then more memory used and then less disk I/O needed. Minimum is 2.", 0) \
    M(String, temporary_files_codec, "LZ4", "Set compression codec for temporary files (sort and join on disk). I.e. LZ4, NONE.", 0) \
    \
    M(UInt64, max_rows_to_transfer, 0, "Maximum size (in rows) of the transmitted external table obtained when the GLOBAL IN/JOIN section is executed.", 0) \
    M(UInt64, max_bytes_to_transfer, 0, "Maximum size (in uncompressed bytes) of the transmitted external table obtained when the GLOBAL IN/JOIN section is executed.", 0) \
    M(OverflowMode, transfer_overflow_mode, OverflowMode::THROW, "What to do when the limit is exceeded.", 0) \
    \
    M(UInt64, max_rows_in_distinct, 0, "Maximum number of elements during execution of DISTINCT.", 0) \
    M(UInt64, max_bytes_in_distinct, 0, "Maximum total size of state (in uncompressed bytes) in memory for the execution of DISTINCT.", 0) \
    M(OverflowMode, distinct_overflow_mode, OverflowMode::THROW, "What to do when the limit is exceeded.", 0) \
    \
    M(UInt64, max_memory_usage, 0, "Maximum memory usage for processing of single query. Zero means unlimited.", 0) \
    M(UInt64, max_memory_usage_for_user, 0, "Maximum memory usage for processing all concurrently running queries for the user. Zero means unlimited.", 0) \
    M(UInt64, max_untracked_memory, (4 * 1024 * 1024), "Small allocations and deallocations are grouped in thread local variable and tracked or profiled only when amount (in absolute value) becomes larger than specified value. If the value is higher than 'memory_profiler_step' it will be effectively lowered to 'memory_profiler_step'.", 0) \
    M(UInt64, memory_profiler_step, 0, "Whenever query memory usage becomes larger than every next step in number of bytes the memory profiler will collect the allocating stack trace. Zero means disabled memory profiler. Values lower than a few megabytes will slow down query processing.", 0) \
    M(Float, memory_profiler_sample_probability, 0., "Collect random allocations and deallocations and write them into system.trace_log with 'MemorySample' trace_type. The probability is for every alloc/free regardless to the size of the allocation. Note that sampling happens only when the amount of untracked memory exceeds 'max_untracked_memory'. You may want to set 'max_untracked_memory' to 0 for extra fine grained sampling.", 0) \
    \
    M(UInt64, max_network_bandwidth, 0, "The maximum speed of data exchange over the network in bytes per second for a query. Zero means unlimited.", 0) \
    M(UInt64, max_network_bytes, 0, "The maximum number of bytes (compressed) to receive or transmit over the network for execution of the query.", 0) \
    M(UInt64, max_network_bandwidth_for_user, 0, "The maximum speed of data exchange over the network in bytes per second for all concurrently running user queries. Zero means unlimited.", 0)\
    M(UInt64, max_network_bandwidth_for_all_users, 0, "The maximum speed of data exchange over the network in bytes per second for all concurrently running queries. Zero means unlimited.", 0) \
    \
    M(Bool, log_profile_events, true, "Log query performance statistics into the query_log and query_thread_log.", 0) \
    M(Bool, log_query_settings, true, "Log query settings into the query_log.", 0) \
    M(Bool, log_query_threads, true, "Log query threads into system.query_thread_log table. This setting have effect only when 'log_queries' is true.", 0) \
    M(String, log_comment, "", "Log comment into system.query_log table and server log. It can be set to arbitrary string no longer than max_query_size.", 0) \
    M(LogsLevel, send_logs_level, LogsLevel::fatal, "Send server text logs with specified minimum level to client. Valid values: 'trace', 'debug', 'information', 'warning', 'error', 'fatal', 'none'", 0) \
    M(Bool, enable_optimize_predicate_expression, 1, "If it is set to true, optimize predicates to subqueries.", 0) \
    M(Bool, enable_optimize_predicate_expression_to_final_subquery, 1, "Allow push predicate to final subquery.", 0) \
    M(Bool, allow_push_predicate_when_subquery_contains_with, 1, "Allows push predicate when subquery contains WITH clause", 0) \
    \
    M(UInt64, low_cardinality_max_dictionary_size, 8192, "Maximum size (in rows) of shared global dictionary for LowCardinality type.", 0) \
    M(Bool, low_cardinality_use_single_dictionary_for_part, false, "LowCardinality type serialization setting. If is true, than will use additional keys when global dictionary overflows. Otherwise, will create several shared dictionaries.", 0) \
    M(Bool, decimal_check_overflow, true, "Check overflow of decimal arithmetic/comparison operations", 0) \
    \
    M(Bool, prefer_localhost_replica, 1, "1 - always send query to local replica, if it exists. 0 - choose replica to send query between local and remote ones according to load_balancing", 0) \
    M(UInt64, max_fetch_partition_retries_count, 5, "Amount of retries while fetching partition from another host.", 0) \
    M(UInt64, http_max_multipart_form_data_size, 1024 * 1024 * 1024, "Limit on size of multipart/form-data content. This setting cannot be parsed from URL parameters and should be set in user profile. Note that content is parsed and external tables are created in memory before start of query execution. And this is the only limit that has effect on that stage (limits on max memory usage and max execution time have no effect while reading HTTP form data).", 0) \
    M(Bool, calculate_text_stack_trace, 1, "Calculate text stack trace in case of exceptions during query execution. This is the default. It requires symbol lookups that may slow down fuzzing tests when huge amount of wrong queries are executed. In normal cases you should not disable this option.", 0) \
    M(Bool, allow_ddl, true, "If it is set to true, then a user is allowed to executed DDL queries.", 0) \
    M(Bool, parallel_view_processing, false, "Enables pushing to attached views concurrently instead of sequentially.", 0) \
    M(Bool, enable_unaligned_array_join, false, "Allow ARRAY JOIN with multiple arrays that have different sizes. When this settings is enabled, arrays will be resized to the longest one.", 0) \
    M(Bool, optimize_read_in_order, true, "Enable ORDER BY optimization for reading data in corresponding order in MergeTree tables.", 0) \
    M(Bool, optimize_aggregation_in_order, false, "Enable GROUP BY optimization for aggregating data in corresponding order in MergeTree tables.", 0) \
    M(UInt64, read_in_order_two_level_merge_threshold, 100, "Minimal number of parts to read to run preliminary merge step during multithread reading in order of primary key.", 0) \
    M(Bool, low_cardinality_allow_in_native_format, true, "Use LowCardinality type in Native format. Otherwise, convert LowCardinality columns to ordinary for select query, and convert ordinary columns to required LowCardinality for insert query.", 0) \
    M(Bool, cancel_http_readonly_queries_on_client_close, false, "Cancel HTTP readonly queries when a client closes the connection without waiting for response.", 0) \
    M(Bool, external_table_functions_use_nulls, true, "If it is set to true, external table functions will implicitly use Nullable type if needed. Otherwise NULLs will be substituted with default values. Currently supported only by 'mysql' and 'odbc' table functions.", 0) \
    \
    M(Bool, allow_hyperscan, true, "Allow functions that use Hyperscan library. Disable to avoid potentially long compilation times and excessive resource usage.", 0) \
    M(Bool, allow_simdjson, true, "Allow using simdjson library in 'JSON*' functions if AVX2 instructions are available. If disabled rapidjson will be used.", 0) \
    M(Bool, allow_introspection_functions, false, "Allow functions for introspection of ELF and DWARF for query profiling. These functions are slow and may impose security considerations.", 0) \
    \
    M(UInt64, max_partitions_per_insert_block, 100, "Limit maximum number of partitions in single INSERTed block. Zero means unlimited. Throw exception if the block contains too many partitions. This setting is a safety threshold, because using large number of partitions is a common misconception.", 0) \
    M(Int64, max_partitions_to_read, -1, "Limit the max number of partitions that can be accessed in one query. <= 0 means unlimited.", 0) \
    M(Bool, check_query_single_value_result, true, "Return check query result as single 1/0 value", 0) \
    M(Bool, allow_drop_detached, false, "Allow ALTER TABLE ... DROP DETACHED PART[ITION] ... queries", 0) \
    \
    M(Seconds, distributed_replica_error_half_life, DBMS_CONNECTION_POOL_WITH_FAILOVER_DEFAULT_DECREASE_ERROR_PERIOD, "Time period reduces replica error counter by 2 times.", 0) \
    M(UInt64, distributed_replica_error_cap, DBMS_CONNECTION_POOL_WITH_FAILOVER_MAX_ERROR_COUNT, "Max number of errors per replica, prevents piling up an incredible amount of errors if replica was offline for some time and allows it to be reconsidered in a shorter amount of time.", 0) \
    M(UInt64, distributed_replica_max_ignored_errors, 0, "Number of errors that will be ignored while choosing replicas", 0) \
    \
    M(Bool, allow_experimental_live_view, false, "Enable LIVE VIEW. Not mature enough.", 0) \
    M(Seconds, live_view_heartbeat_interval, DEFAULT_LIVE_VIEW_HEARTBEAT_INTERVAL_SEC, "The heartbeat interval in seconds to indicate live query is alive.", 0) \
    M(UInt64, max_live_view_insert_blocks_before_refresh, 64, "Limit maximum number of inserted blocks after which mergeable blocks are dropped and query is re-executed.", 0) \
    M(UInt64, min_free_disk_space_for_temporary_data, 0, "The minimum disk space to keep while writing temporary data used in external sorting and aggregation.", 0) \
    \
    M(DefaultDatabaseEngine, default_database_engine, DefaultDatabaseEngine::Atomic, "Default database engine.", 0) \
    M(Bool, show_table_uuid_in_table_create_query_if_not_nil, false, "For tables in databases with Engine=Atomic show UUID of the table in its CREATE query.", 0) \
    M(Bool, database_atomic_wait_for_drop_and_detach_synchronously, false, "When executing DROP or DETACH TABLE in Atomic database, wait for table data to be finally dropped or detached.", 0) \
    M(Bool, enable_scalar_subquery_optimization, true, "If it is set to true, prevent scalar subqueries from (de)serializing large scalar values and possibly avoid running the same subquery more than once.", 0) \
    M(Bool, optimize_trivial_count_query, true, "Process trivial 'SELECT count() FROM table' query from metadata.", 0) \
    M(Bool, optimize_respect_aliases, true, "If it is set to true, it will respect aliases in WHERE/GROUP BY/ORDER BY, that will help with partition pruning/secondary indexes/optimize_aggregation_in_order/optimize_read_in_order/optimize_trivial_count", 0) \
    M(UInt64, mutations_sync, 0, "Wait for synchronous execution of ALTER TABLE UPDATE/DELETE queries (mutations). 0 - execute asynchronously. 1 - wait current server. 2 - wait all replicas if they exist.", 0) \
    M(Bool, optimize_move_functions_out_of_any, false, "Move functions out of aggregate functions 'any', 'anyLast'.", 0) \
    M(Bool, optimize_injective_functions_inside_uniq, true, "Delete injective functions of one argument inside uniq*() functions.", 0) \
    M(Bool, optimize_arithmetic_operations_in_aggregate_functions, true, "Move arithmetic operations out of aggregation functions", 0) \
    M(Bool, optimize_duplicate_order_by_and_distinct, true, "Remove duplicate ORDER BY and DISTINCT if it's possible", 0) \
    M(Bool, optimize_redundant_functions_in_order_by, true, "Remove functions from ORDER BY if its argument is also in ORDER BY", 0) \
    M(Bool, optimize_if_chain_to_multiif, false, "Replace if(cond1, then1, if(cond2, ...)) chains to multiIf. Currently it's not beneficial for numeric types.", 0) \
    M(Bool, optimize_if_transform_strings_to_enum, false, "Replaces string-type arguments in If and Transform to enum. Disabled by default cause it could make inconsistent change in distributed query that would lead to its fail.", 0) \
    M(Bool, optimize_monotonous_functions_in_order_by, true, "Replace monotonous function with its argument in ORDER BY", 0) \
    M(Bool, allow_experimental_alter_materialized_view_structure, false, "Allow atomic alter on Materialized views. Work in progress.", 0) \
    M(Bool, enable_early_constant_folding, true, "Enable query optimization where we analyze function and subqueries results and rewrite query if there're constants there", 0) \
    M(Bool, deduplicate_blocks_in_dependent_materialized_views, false, "Should deduplicate blocks for materialized views if the block is not a duplicate for the table. Use true to always deduplicate in dependent tables.", 0) \
    M(Bool, use_compact_format_in_distributed_parts_names, true, "Changes format of directories names for distributed table insert parts.", 0) \
    M(Bool, validate_polygons, true, "Throw exception if polygon is invalid in function pointInPolygon (e.g. self-tangent, self-intersecting). If the setting is false, the function will accept invalid polygons but may silently return wrong result.", 0) \
    M(UInt64, max_parser_depth, DBMS_DEFAULT_MAX_PARSER_DEPTH, "Maximum parser depth (recursion depth of recursive descend parser).", 0) \
    M(Seconds, temporary_live_view_timeout, DEFAULT_TEMPORARY_LIVE_VIEW_TIMEOUT_SEC, "Timeout after which temporary live view is deleted.", 0) \
    M(Seconds, periodic_live_view_refresh, DEFAULT_PERIODIC_LIVE_VIEW_REFRESH_SEC, "Interval after which periodically refreshed live view is forced to refresh.", 0) \
    M(Bool, transform_null_in, false, "If enabled, NULL values will be matched with 'IN' operator as if they are considered equal.", 0) \
    M(Bool, allow_nondeterministic_mutations, false, "Allow non-deterministic functions in ALTER UPDATE/ALTER DELETE statements", 0) \
    M(Seconds, lock_acquire_timeout, DBMS_DEFAULT_LOCK_ACQUIRE_TIMEOUT_SEC, "How long locking request should wait before failing", 0) \
    M(Bool, materialize_ttl_after_modify, true, "Apply TTL for old data, after ALTER MODIFY TTL query", 0) \
    M(String, function_implementation, "", "Choose function implementation for specific target or variant (experimental). If empty enable all of them.", 0) \
    M(Bool, allow_experimental_geo_types, false, "Allow geo data types such as Point, Ring, Polygon, MultiPolygon", 0) \
    M(Bool, allow_experimental_bigint_types, false, "Allow Int128, Int256, UInt256 and Decimal256 types", 0) \
    M(Bool, data_type_default_nullable, false, "Data types without NULL or NOT NULL will make Nullable", 0) \
    M(Bool, cast_keep_nullable, false, "CAST operator keep Nullable for result data type", 0) \
    M(Bool, alter_partition_verbose_result, false, "Output information about affected parts. Currently works only for FREEZE and ATTACH commands.", 0) \
    M(Bool, allow_experimental_database_materialize_mysql, false, "Allow to create database with Engine=MaterializeMySQL(...).", 0) \
    M(Bool, system_events_show_zero_values, false, "Include all metrics, even with zero values", 0) \
    M(MySQLDataTypesSupport, mysql_datatypes_support_level, 0, "Which MySQL types should be converted to corresponding ClickHouse types (rather than being represented as String). Can be empty or any combination of 'decimal' or 'datetime64'. When empty MySQL's DECIMAL and DATETIME/TIMESTAMP with non-zero precision are seen as String on ClickHouse's side.", 0) \
    M(Bool, optimize_trivial_insert_select, true, "Optimize trivial 'INSERT INTO table SELECT ... FROM TABLES' query", 0) \
    M(Bool, allow_non_metadata_alters, true, "Allow to execute alters which affects not only tables metadata, but also data on disk", 0) \
    M(Bool, enable_global_with_statement, true, "Propagate WITH statements to UNION queries and all subqueries", 0) \
    M(Bool, aggregate_functions_null_for_empty, false, "Rewrite all aggregate functions in a query, adding -OrNull suffix to them", 0) \
    M(Bool, flatten_nested, true, "If true, columns of type Nested will be flatten to separate array columns instead of one array of tuples", 0) \
    M(Bool, asterisk_include_materialized_columns, false, "Include MATERIALIZED columns for wildcard query", 0) \
    M(Bool, asterisk_include_alias_columns, false, "Include ALIAS columns for wildcard query", 0) \
    M(Bool, optimize_skip_merged_partitions, false, "Skip partitions with one part with level > 0 in optimize final", 0) \
    M(Bool, optimize_on_insert, true, "Do the same transformation for inserted block of data as if merge was done on this block.", 0) \
    M(Bool, allow_experimental_map_type, false, "Allow data type Map", 0) \
    M(Bool, allow_experimental_window_functions, false, "Allow experimental window functions", 0) \
    M(Bool, use_antlr_parser, false, "Parse incoming queries using ANTLR-generated experimental parser", 0) \
    M(Bool, async_socket_for_remote, true, "Asynchronously read from socket executing remote query", 0) \
    \
    M(Bool, optimize_rewrite_sum_if_to_count_if, true, "Rewrite sumIf() and sum(if()) function countIf() function when logically equivalent", 0) \
<<<<<<< HEAD
    M(UInt64, insert_shard_id, 0, "If non zero, when insert into a distributed table, the data will be inserted into the shard `insert_shard_id` synchronously. Possible values range from 1 to `shards_number` of corresponding distributed table", 0) \
=======
    M(Bool, allow_experimental_query_deduplication, false, "Allow sending parts' UUIDs for a query in order to deduplicate data parts if any", 0) \
    \
>>>>>>> 1c5d6bbe
    /** Obsolete settings that do nothing but left for compatibility reasons. Remove each one after half a year of obsolescence. */ \
    \
    M(UInt64, max_memory_usage_for_all_queries, 0, "Obsolete. Will be removed after 2020-10-20", 0) \
    M(UInt64, multiple_joins_rewriter_version, 0, "Obsolete setting, does nothing. Will be removed after 2021-03-31", 0) \
    M(Bool, enable_debug_queries, false, "Enabled debug queries, but now is obsolete", 0) \
    M(Bool, allow_experimental_database_atomic, true, "Obsolete setting, does nothing. Will be removed after 2021-02-12", 0) \
    M(UnionMode, union_default_mode, UnionMode::Unspecified, "Set default Union Mode in SelectWithUnion query. Possible values: empty string, 'ALL', 'DISTINCT'. If empty, query without Union Mode will throw exception.", 0) \
    M(Bool, optimize_aggregators_of_group_by_keys, true, "Eliminates min/max/any/anyLast aggregators of GROUP BY keys in SELECT section", 0) \
    M(Bool, optimize_group_by_function_keys, true, "Eliminates functions of other keys in GROUP BY section", 0) \

// End of COMMON_SETTINGS
// Please add settings related to formats into the FORMAT_FACTORY_SETTINGS below.

#define FORMAT_FACTORY_SETTINGS(M) \
    M(Char, format_csv_delimiter, ',', "The character to be considered as a delimiter in CSV data. If setting with a string, a string has to have a length of 1.", 0) \
    M(Bool, format_csv_allow_single_quotes, 1, "If it is set to true, allow strings in single quotes.", 0) \
    M(Bool, format_csv_allow_double_quotes, 1, "If it is set to true, allow strings in double quotes.", 0) \
    M(Bool, output_format_csv_crlf_end_of_line, false, "If it is set true, end of line in CSV format will be \\r\\n instead of \\n.", 0) \
    M(Bool, input_format_csv_unquoted_null_literal_as_null, false, "Consider unquoted NULL literal as \\N", 0) \
    M(Bool, input_format_csv_enum_as_number, false, "Treat inserted enum values in CSV formats as enum indices \\N", 0) \
    M(Bool, input_format_csv_arrays_as_nested_csv, false, R"(When reading Array from CSV, expect that its elements were serialized in nested CSV and then put into string. Example: "[""Hello"", ""world"", ""42"""" TV""]". Braces around array can be omitted.)", 0) \
    M(Bool, input_format_skip_unknown_fields, false, "Skip columns with unknown names from input data (it works for JSONEachRow, CSVWithNames, TSVWithNames and TSKV formats).", 0) \
    M(Bool, input_format_with_names_use_header, true, "For TSVWithNames and CSVWithNames input formats this controls whether format parser is to assume that column data appear in the input exactly as they are specified in the header.", 0) \
    M(Bool, input_format_import_nested_json, false, "Map nested JSON data to nested tables (it works for JSONEachRow format).", 0) \
    M(Bool, input_format_defaults_for_omitted_fields, true, "For input data calculate default expressions for omitted fields (it works for JSONEachRow, CSV and TSV formats).", IMPORTANT) \
    M(Bool, input_format_tsv_empty_as_default, false, "Treat empty fields in TSV input as default values.", 0) \
    M(Bool, input_format_tsv_enum_as_number, false, "Treat inserted enum values in TSV formats as enum indices \\N", 0) \
    M(Bool, input_format_null_as_default, true, "For text input formats initialize null fields with default values if data type of this field is not nullable", 0) \
    \
    M(DateTimeInputFormat, date_time_input_format, FormatSettings::DateTimeInputFormat::Basic, "Method to read DateTime from text input formats. Possible values: 'basic' and 'best_effort'.", 0) \
    M(DateTimeOutputFormat, date_time_output_format, FormatSettings::DateTimeOutputFormat::Simple, "Method to write DateTime to text output. Possible values: 'simple', 'iso', 'unix_timestamp'.", 0) \
    \
    M(Bool, input_format_values_interpret_expressions, true, "For Values format: if the field could not be parsed by streaming parser, run SQL parser and try to interpret it as SQL expression.", 0) \
    M(Bool, input_format_values_deduce_templates_of_expressions, true, "For Values format: if the field could not be parsed by streaming parser, run SQL parser, deduce template of the SQL expression, try to parse all rows using template and then interpret expression for all rows.", 0) \
    M(Bool, input_format_values_accurate_types_of_literals, true, "For Values format: when parsing and interpreting expressions using template, check actual type of literal to avoid possible overflow and precision issues.", 0) \
    M(Bool, input_format_avro_allow_missing_fields, false, "For Avro/AvroConfluent format: when field is not found in schema use default value instead of error", 0) \
    M(URI, format_avro_schema_registry_url, "", "For AvroConfluent format: Confluent Schema Registry URL.", 0) \
    \
    M(Bool, output_format_json_quote_64bit_integers, true, "Controls quoting of 64-bit integers in JSON output format.", 0) \
    \
    M(Bool, output_format_json_quote_denormals, false, "Enables '+nan', '-nan', '+inf', '-inf' outputs in JSON output format.", 0) \
    \
    M(Bool, output_format_json_escape_forward_slashes, true, "Controls escaping forward slashes for string outputs in JSON output format. This is intended for compatibility with JavaScript. Don't confuse with backslashes that are always escaped.", 0) \
    M(Bool, output_format_json_named_tuples_as_objects, false, "Serialize named tuple columns as JSON objects.", 0) \
    M(Bool, output_format_json_array_of_rows, false, "Output a JSON array of all rows in JSONEachRow(Compact) format.", 0) \
    \
    M(UInt64, output_format_pretty_max_rows, 10000, "Rows limit for Pretty formats.", 0) \
    M(UInt64, output_format_pretty_max_column_pad_width, 250, "Maximum width to pad all values in a column in Pretty formats.", 0) \
    M(UInt64, output_format_pretty_max_value_width, 10000, "Maximum width of value to display in Pretty formats. If greater - it will be cut.", 0) \
    M(Bool, output_format_pretty_color, true, "Use ANSI escape sequences to paint colors in Pretty formats", 0) \
    M(String, output_format_pretty_grid_charset, "UTF-8", "Charset for printing grid borders. Available charsets: ASCII, UTF-8 (default one).", 0) \
    M(UInt64, output_format_parquet_row_group_size, 1000000, "Row group size in rows.", 0) \
    M(String, output_format_avro_codec, "", "Compression codec used for output. Possible values: 'null', 'deflate', 'snappy'.", 0) \
    M(UInt64, output_format_avro_sync_interval, 16 * 1024, "Sync interval in bytes.", 0) \
    M(Bool, output_format_tsv_crlf_end_of_line, false, "If it is set true, end of line in TSV format will be \\r\\n instead of \\n.", 0) \
    M(String, output_format_tsv_null_representation, "\\N", "Custom NULL representation in TSV format", 0) \
    \
    M(UInt64, input_format_allow_errors_num, 0, "Maximum absolute amount of errors while reading text formats (like CSV, TSV). In case of error, if at least absolute or relative amount of errors is lower than corresponding value, will skip until next line and continue.", 0) \
    M(Float, input_format_allow_errors_ratio, 0, "Maximum relative amount of errors while reading text formats (like CSV, TSV). In case of error, if at least absolute or relative amount of errors is lower than corresponding value, will skip until next line and continue.", 0) \
    \
    M(String, format_schema, "", "Schema identifier (used by schema-based formats)", 0) \
    M(String, format_template_resultset, "", "Path to file which contains format string for result set (for Template format)", 0) \
    M(String, format_template_row, "", "Path to file which contains format string for rows (for Template format)", 0) \
    M(String, format_template_rows_between_delimiter, "\n", "Delimiter between rows (for Template format)", 0) \
    \
    M(String, format_custom_escaping_rule, "Escaped", "Field escaping rule (for CustomSeparated format)", 0) \
    M(String, format_custom_field_delimiter, "\t", "Delimiter between fields (for CustomSeparated format)", 0) \
    M(String, format_custom_row_before_delimiter, "", "Delimiter before field of the first column (for CustomSeparated format)", 0) \
    M(String, format_custom_row_after_delimiter, "\n", "Delimiter after field of the last column (for CustomSeparated format)", 0) \
    M(String, format_custom_row_between_delimiter, "", "Delimiter between rows (for CustomSeparated format)", 0) \
    M(String, format_custom_result_before_delimiter, "", "Prefix before result set (for CustomSeparated format)", 0) \
    M(String, format_custom_result_after_delimiter, "", "Suffix after result set (for CustomSeparated format)", 0) \
    \
    M(String, format_regexp, "", "Regular expression (for Regexp format)", 0) \
    M(String, format_regexp_escaping_rule, "Raw", "Field escaping rule (for Regexp format)", 0) \
    M(Bool, format_regexp_skip_unmatched, false, "Skip lines unmatched by regular expression (for Regexp format", 0) \
    \
    M(Bool, output_format_enable_streaming, false, "Enable streaming in output formats that support it.", 0) \
    M(Bool, output_format_write_statistics, true, "Write statistics about read rows, bytes, time elapsed in suitable output formats.", 0) \
    M(Bool, output_format_pretty_row_numbers, false, "Add row numbers before each row for pretty output format", 0) \
    M(Bool, insert_distributed_one_random_shard, false, "If setting is enabled, inserting into distributed table will choose a random shard to write when there is no sharding key", 0) \


// End of FORMAT_FACTORY_SETTINGS
// Please add settings non-related to formats into the COMMON_SETTINGS above.

#define LIST_OF_SETTINGS(M)    \
    COMMON_SETTINGS(M)         \
    FORMAT_FACTORY_SETTINGS(M)

DECLARE_SETTINGS_TRAITS_ALLOW_CUSTOM_SETTINGS(SettingsTraits, LIST_OF_SETTINGS)


/** Settings of query execution.
  * These settings go to users.xml.
  */
struct Settings : public BaseSettings<SettingsTraits>
{
    /// For initialization from empty initializer-list to be "value initialization", not "aggregate initialization" in C++14.
    /// http://en.cppreference.com/w/cpp/language/aggregate_initialization
    Settings() {}

    /** Set multiple settings from "profile" (in server configuration file (users.xml), profiles contain groups of multiple settings).
     * The profile can also be set using the `set` functions, like the profile setting.
     */
    void setProfile(const String & profile_name, const Poco::Util::AbstractConfiguration & config);

    /// Load settings from configuration file, at "path" prefix in configuration.
    void loadSettingsFromConfig(const String & path, const Poco::Util::AbstractConfiguration & config);

    /// Dumps profile events to two columns of type Array(String)
    void dumpToArrayColumns(IColumn * column_names, IColumn * column_values, bool changed_only = true);

    /// Adds program options to set the settings from a command line.
    /// (Don't forget to call notify() on the `variables_map` after parsing it!)
    void addProgramOptions(boost::program_options::options_description & options);

    /// Check that there is no user-level settings at the top level in config.
    /// This is a common source of mistake (user don't know where to write user-level setting).
    static void checkNoSettingNamesAtTopLevel(const Poco::Util::AbstractConfiguration & config, const String & config_path);
};

/*
 * User-specified file format settings for File and URL engines.
 */
DECLARE_SETTINGS_TRAITS(FormatFactorySettingsTraits, FORMAT_FACTORY_SETTINGS)

struct FormatFactorySettings : public BaseSettings<FormatFactorySettingsTraits>
{
};

}<|MERGE_RESOLUTION|>--- conflicted
+++ resolved
@@ -420,12 +420,9 @@
     M(Bool, async_socket_for_remote, true, "Asynchronously read from socket executing remote query", 0) \
     \
     M(Bool, optimize_rewrite_sum_if_to_count_if, true, "Rewrite sumIf() and sum(if()) function countIf() function when logically equivalent", 0) \
-<<<<<<< HEAD
     M(UInt64, insert_shard_id, 0, "If non zero, when insert into a distributed table, the data will be inserted into the shard `insert_shard_id` synchronously. Possible values range from 1 to `shards_number` of corresponding distributed table", 0) \
-=======
     M(Bool, allow_experimental_query_deduplication, false, "Allow sending parts' UUIDs for a query in order to deduplicate data parts if any", 0) \
     \
->>>>>>> 1c5d6bbe
     /** Obsolete settings that do nothing but left for compatibility reasons. Remove each one after half a year of obsolescence. */ \
     \
     M(UInt64, max_memory_usage_for_all_queries, 0, "Obsolete. Will be removed after 2020-10-20", 0) \
