#pragma once

#include <Core/Defines.h>
#if __has_include(<sanitizer/asan_interface.h>) && defined(ADDRESS_SANITIZER)
#   include <sanitizer/asan_interface.h>
#endif
#include <Common/Arena.h>
#include <Common/BitHelpers.h>


namespace DB
{


/** Unlike Arena, allows you to release (for later re-use)
  *  previously allocated (not necessarily just recently) chunks of memory.
  * For this, the requested size is rounded up to the power of two
  *  (or up to 8, if less, or using memory allocation outside Arena if the size is greater than 65536).
  * When freeing memory, for each size (14 options in all: 8, 16 ... 65536),
  *  a single-linked list of free blocks is kept track.
  * When allocating, we take the head of the list of free blocks,
  *  or, if the list is empty - allocate a new block using Arena.
  */
class ArenaWithFreeLists : private Allocator<false>, private boost::noncopyable
{
private:
    /// If the block is free, then the pointer to the next free block is stored at its beginning, or nullptr, if there are no more free blocks.
    /// If the block is used, then some data is stored in it.
    union Block
    {
        Block * next;
        char data[0];
    };

    /// The maximum size of a piece of memory that is allocated with Arena. Otherwise, we use Allocator directly.
    static constexpr size_t max_fixed_block_size = 65536;

    /// Get the index in the freelist array for the specified size.
    static size_t findFreeListIndex(const size_t size)
    {
        return size <= 8 ? 2 : bitScanReverse(size - 1);
    }

    /// Arena is used to allocate blocks that are not too large.
    Arena pool;

    /// Lists of free blocks. Each element points to the head of the corresponding list, or is nullptr.
    /// The first two elements are not used, but are intended to simplify arithmetic.
    Block * free_lists[16] {};

public:
    explicit ArenaWithFreeLists(
        const size_t initial_size = 4096, const size_t growth_factor = 2,
        const size_t linear_growth_threshold = 128 * 1024 * 1024)
        : pool{initial_size, growth_factor, linear_growth_threshold}
    {
    }

    char * alloc(const size_t size)
    {
        if (size > max_fixed_block_size)
            return static_cast<char *>(Allocator<false>::alloc(size));

        /// find list of required size
        const auto list_idx = findFreeListIndex(size);

        /// If there is a free block.
        if (auto & free_block_ptr = free_lists[list_idx])
        {
            /// Let's take it. And change the head of the list to the next
            /// item in the list. We poisoned the free block before putting
            /// it into the free list, so we have to unpoison it before
            /// reading anything.
            ASAN_UNPOISON_MEMORY_REGION(free_block_ptr,
                                        std::max(size, sizeof(Block)));

<<<<<<< HEAD
            auto * res = free_block_ptr->data;
=======
            auto * const res = free_block_ptr->data;
>>>>>>> fbb1ebd9
            free_block_ptr = free_block_ptr->next;
            return res;
        }

        /// no block of corresponding size, allocate a new one
        return pool.alloc(1ULL << (list_idx + 1));
    }

    void free(char * ptr, const size_t size)
    {
        if (size > max_fixed_block_size)
            return Allocator<false>::free(ptr, size);

        /// find list of required size
        const auto list_idx = findFreeListIndex(size);

        /// Insert the released block into the head of the list.
        auto & free_block_ptr = free_lists[list_idx];
<<<<<<< HEAD
        auto * old_head = free_block_ptr;
=======
        auto * const old_head = free_block_ptr;
>>>>>>> fbb1ebd9
        free_block_ptr = reinterpret_cast<Block *>(ptr);
        free_block_ptr->next = old_head;

        /// The requested size may be less than the size of the block, but
        /// we still want to poison the entire block.
        /// Strictly speaking, the free blocks must be unpoisoned in
        /// destructor, to support an underlying allocator that doesn't
        /// integrate with asan. We don't do that, and rely on the fact that
        /// our underlying allocator is Arena, which does have asan integration.
        ASAN_POISON_MEMORY_REGION(ptr, 1ULL << (list_idx + 1));
    }

    /// Size of the allocated pool in bytes
    size_t size() const
    {
        return pool.size();
    }
};

class SynchronizedArenaWithFreeLists : private ArenaWithFreeLists
{
public:
    explicit SynchronizedArenaWithFreeLists(
        const size_t initial_size = 4096, const size_t growth_factor = 2,
        const size_t linear_growth_threshold = 128 * 1024 * 1024)
        : ArenaWithFreeLists{initial_size, growth_factor, linear_growth_threshold}
    {}

    char * alloc(const size_t size)
    {
        std::lock_guard lock{mutex};
        return ArenaWithFreeLists::alloc(size);
    }

    void free(char * ptr, const size_t size)
    {
        std::lock_guard lock{mutex};
        return ArenaWithFreeLists::free(ptr, size);
    }

    /// Size of the allocated pool in bytes
    size_t size() const
    {
        std::lock_guard lock{mutex};
        return ArenaWithFreeLists::size();
    }
private:
    mutable std::mutex mutex;
};

}<|MERGE_RESOLUTION|>--- conflicted
+++ resolved
@@ -74,11 +74,7 @@
             ASAN_UNPOISON_MEMORY_REGION(free_block_ptr,
                                         std::max(size, sizeof(Block)));
 
-<<<<<<< HEAD
-            auto * res = free_block_ptr->data;
-=======
             auto * const res = free_block_ptr->data;
->>>>>>> fbb1ebd9
             free_block_ptr = free_block_ptr->next;
             return res;
         }
@@ -97,11 +93,7 @@
 
         /// Insert the released block into the head of the list.
         auto & free_block_ptr = free_lists[list_idx];
-<<<<<<< HEAD
-        auto * old_head = free_block_ptr;
-=======
         auto * const old_head = free_block_ptr;
->>>>>>> fbb1ebd9
         free_block_ptr = reinterpret_cast<Block *>(ptr);
         free_block_ptr->next = old_head;
 
