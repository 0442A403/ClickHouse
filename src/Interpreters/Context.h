--- conflicted
+++ resolved
@@ -30,11 +30,8 @@
 namespace Poco::Net { class IPAddress; }
 namespace zkutil { class ZooKeeper; }
 
-<<<<<<< HEAD
-=======
 struct OvercommitTracker;
 
->>>>>>> bc206ec4
 namespace DB
 {
 
