--- conflicted
+++ resolved
@@ -28,11 +28,7 @@
     const Block * block = nullptr;
     SizeT row_num = 0;
 
-<<<<<<< HEAD
     RowRef() = default;
-=======
-    RowRef() {} /// NOLINT
->>>>>>> 11ab24ac
     RowRef(const Block * block_, size_t row_num_) : block(block_), row_num(row_num_) {}
 };
 
@@ -295,58 +291,6 @@
     }
 };
 
-<<<<<<< HEAD
-=======
-class AsofRowRefs
-{
-public:
-    template <typename T>
-    struct Entry
-    {
-        using LookupType = SortedLookupVector<Entry<T>, T>;
-        using LookupPtr = std::unique_ptr<LookupType>;
-        T asof_value;
-        RowRef row_ref;
-
-        explicit Entry(T v) : asof_value(v) {}
-        Entry(T v, RowRef rr) : asof_value(v), row_ref(rr) {}
-    };
-
-    using Lookups = std::variant<
-        Entry<UInt8>::LookupPtr,
-        Entry<UInt16>::LookupPtr,
-        Entry<UInt32>::LookupPtr,
-        Entry<UInt64>::LookupPtr,
-        Entry<Int8>::LookupPtr,
-        Entry<Int16>::LookupPtr,
-        Entry<Int32>::LookupPtr,
-        Entry<Int64>::LookupPtr,
-        Entry<Float32>::LookupPtr,
-        Entry<Float64>::LookupPtr,
-        Entry<Decimal32>::LookupPtr,
-        Entry<Decimal64>::LookupPtr,
-        Entry<Decimal128>::LookupPtr,
-        Entry<DateTime64>::LookupPtr>;
-
-    AsofRowRefs() = default;
-    explicit AsofRowRefs(TypeIndex t);
-
-    static std::optional<TypeIndex> getTypeSize(const IColumn & asof_column, size_t & type_size);
-
-    // This will be synchronized by the rwlock mutex in Join.h
-    void insert(TypeIndex type, const IColumn & asof_column, const Block * block, size_t row_num);
-
-    // This will internally synchronize
-    const RowRef * findAsof(TypeIndex type, ASOF::Inequality inequality, const IColumn & asof_column, size_t row_num) const;
-
-private:
-    // Lookups can be stored in a HashTable because it is memmovable
-    // A std::variant contains a currently active type id (memmovable), together with a union of the types
-    // The types are all std::unique_ptr, which contains a single pointer, which is memmovable.
-    // Source: https://github.com/ClickHouse/ClickHouse/issues/4906
-    Lookups lookups;
-};
->>>>>>> 11ab24ac
 
 // It only contains a std::unique_ptr which is memmovable.
 // Source: https://github.com/ClickHouse/ClickHouse/issues/4906
