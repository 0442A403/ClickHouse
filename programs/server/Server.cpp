--- conflicted
+++ resolved
@@ -120,8 +120,6 @@
 namespace
 {
 
-char * process_name; /// argv[0]
-
 void setupTmpPath(Poco::Logger * log, const std::string & path)
 {
     LOG_DEBUG(log, "Setting up {} to store temporary data in it", path);
@@ -366,64 +364,9 @@
 }
 
 
-void forkAndWatch(Poco::Logger * log)
-{
-    std::string original_process_name = process_name;
-
-    memset(process_name, 0, original_process_name.size());
-    strncpy(process_name, "clickhouse-watchdog", original_process_name.size());
-
-    setThreadName("clckhouse-watch");   /// 15 characters
-
-    while (true)
-    {
-        pid_t pid = fork();
-
-        if (-1 == pid)
-        {
-            LOG_FATAL(log, "Cannot fork");
-            exit(1);
-        }
-
-        if (0 == pid)
-        {
-            strncpy(process_name, original_process_name.data(), original_process_name.size());
-            setThreadName("clickhouse-serv");
-            return;
-        }
-
-        int status = 0;
-        if (-1 == waitpid(pid, &status, 0))
-        {
-            LOG_FATAL(log, "Cannot waitpid");
-            exit(2);
-        }
-
-        if (WIFEXITED(status))
-        {
-            LOG_INFO(log, "Child process exited normally with code {}.", WEXITSTATUS(status));
-            exit(status);
-        }
-
-        if (WIFSIGNALED(status))
-            LOG_FATAL(log, "Child process was terminated by signal {}.\n", WTERMSIG(status));
-        else if (WIFSTOPPED(status))
-            LOG_FATAL(log, "Child process was stopped by signal {}.\n", WSTOPSIG(status));
-        else
-            LOG_FATAL(log, "Child process was not exited normally by unknown reason.");
-
-        exit(status);
-        // LOG_INFO(log, "Will restart.");
-    }
-}
-
-
 int Server::main(const std::vector<std::string> & /*args*/)
 {
     Poco::Logger * log = &logger();
-
-    if (!isInteractive())
-        forkAndWatch(log);
 
     UseSSL use_ssl;
 
@@ -1339,27 +1282,4 @@
 
     return Application::EXIT_OK;
 }
-<<<<<<< HEAD
-}
-
-#pragma GCC diagnostic ignored "-Wunused-function"
-#pragma GCC diagnostic ignored "-Wmissing-declarations"
-
-
-int mainEntryClickHouseServer(int argc, char ** argv)
-{
-    process_name = argv[0];
-    DB::Server app;
-    try
-    {
-        return app.run(argc, argv);
-    }
-    catch (...)
-    {
-        std::cerr << DB::getCurrentExceptionMessage(true) << "\n";
-        auto code = DB::getCurrentExceptionCode();
-        return code ? code : 1;
-    }
-=======
->>>>>>> b93d0f39
 }