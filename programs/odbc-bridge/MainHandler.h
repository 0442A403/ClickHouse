--- conflicted
+++ resolved
@@ -24,12 +24,8 @@
 
     ODBCHandler(std::shared_ptr<PoolMap> pool_map_,
         size_t keep_alive_timeout_,
-<<<<<<< HEAD
-        std::shared_ptr<Context> context_,
+        Context & context_,
         const String & mode_)
-=======
-        Context & context_)
->>>>>>> ff0ae624
         : log(&Poco::Logger::get("ODBCHandler"))
         , pool_map(pool_map_)
         , keep_alive_timeout(keep_alive_timeout_)
@@ -45,12 +41,8 @@
 
     std::shared_ptr<PoolMap> pool_map;
     size_t keep_alive_timeout;
-<<<<<<< HEAD
-    std::shared_ptr<Context> context;
+    Context & context;
     String mode;
-=======
-    Context & context;
->>>>>>> ff0ae624
 
     static inline std::mutex mutex;
 
