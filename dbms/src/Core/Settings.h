--- conflicted
+++ resolved
@@ -52,11 +52,8 @@
     M(SettingUInt64, max_insert_block_size, DEFAULT_INSERT_BLOCK_SIZE, "The maximum block size for insertion, if we control the creation of blocks for insertion.", 0) \
     M(SettingUInt64, min_insert_block_size_rows, DEFAULT_INSERT_BLOCK_SIZE, "Squash blocks passed to INSERT query to specified size in rows, if blocks are not big enough.", 0) \
     M(SettingUInt64, min_insert_block_size_bytes, (DEFAULT_INSERT_BLOCK_SIZE * 256), "Squash blocks passed to INSERT query to specified size in bytes, if blocks are not big enough.", 0) \
-<<<<<<< HEAD
     M(SettingUInt64, max_joined_block_size_rows, DEFAULT_BLOCK_SIZE, "Maximum block size for JOIN result (if join algo support it). 0 means unlimited.", 0) \
-=======
     M(SettingUInt64, max_insert_threads, 0, "The maximum number of threads to execute the INSERT SELECT query. By default, it is determined automatically.", 0) \
->>>>>>> 42f4ef2b
     M(SettingMaxThreads, max_threads, 0, "The maximum number of threads to execute the request. By default, it is determined automatically.", 0) \
     M(SettingMaxThreads, max_alter_threads, 0, "The maximum number of threads to execute the ALTER requests. By default, it is determined automatically.", 0) \
     M(SettingUInt64, max_read_buffer_size, DBMS_DEFAULT_BUFFER_SIZE, "The maximum size of the buffer to read from the filesystem.", 0) \
