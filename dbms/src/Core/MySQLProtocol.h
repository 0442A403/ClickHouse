--- conflicted
+++ resolved
@@ -264,13 +264,12 @@
     {
         return total_left;
     }
-<<<<<<< HEAD
 
     ~PacketPayloadWriteBuffer() override
-    { next(); }
-
-=======
->>>>>>> 7388454e
+    {
+        next();
+    }
+
 private:
     WriteBuffer & out;
     uint8_t & sequence_id;
