#include <DataTypes/NestedUtils.h>
#include <DataTypes/DataTypeArray.h>
#include <Common/escapeForFileName.h>
#include <Common/MemoryTracker.h>
#include <IO/CachedCompressedReadBuffer.h>
#include <IO/CompressedReadBufferFromFile.h>
#include <Columns/ColumnArray.h>
#include <Interpreters/evaluateMissingDefaults.h>
#include <Storages/MergeTree/MergeTreeReader.h>
#include <Common/typeid_cast.h>
#include <Poco/File.h>


namespace DB
{

namespace
{
    using OffsetColumns = std::map<std::string, ColumnPtr>;

    constexpr auto DATA_FILE_EXTENSION = ".bin";
}

namespace ErrorCodes
{
    extern const int LOGICAL_ERROR;
    extern const int NOT_FOUND_EXPECTED_DATA_PART;
    extern const int MEMORY_LIMIT_EXCEEDED;
    extern const int ARGUMENT_OUT_OF_BOUND;
}


MergeTreeReader::~MergeTreeReader() = default;


MergeTreeReader::MergeTreeReader(const String & path,
    const MergeTreeData::DataPartPtr & data_part, const NamesAndTypesList & columns,
    UncompressedCache * uncompressed_cache, MarkCache * mark_cache, bool save_marks_in_cache,
    MergeTreeData & storage, const MarkRanges & all_mark_ranges,
    size_t aio_threshold, size_t max_read_buffer_size, const ValueSizeMap & avg_value_size_hints,
    const ReadBufferFromFileBase::ProfileCallback & profile_callback,
    clockid_t clock_type)
    : avg_value_size_hints(avg_value_size_hints), path(path), data_part(data_part), columns(columns)
    , uncompressed_cache(uncompressed_cache), mark_cache(mark_cache), save_marks_in_cache(save_marks_in_cache), storage(storage)
    , all_mark_ranges(all_mark_ranges), aio_threshold(aio_threshold), max_read_buffer_size(max_read_buffer_size)
{
    try
    {
        if (!Poco::File(path).exists())
            throw Exception("Part " + path + " is missing", ErrorCodes::NOT_FOUND_EXPECTED_DATA_PART);

        for (const NameAndTypePair & column : columns)
            addStreams(column.name, *column.type, all_mark_ranges, profile_callback, clock_type);
    }
    catch (...)
    {
        storage.reportBrokenPart(data_part->name);
        throw;
    }
}


const MergeTreeReader::ValueSizeMap & MergeTreeReader::getAvgValueSizeHints() const
{
    return avg_value_size_hints;
}


size_t MergeTreeReader::readRows(size_t from_mark, bool continue_reading, size_t max_rows_to_read, Block & res)
{
    size_t read_rows = 0;
    try
    {
        /// Pointers to offset columns that are common to the nested data structure columns.
        /// If append is true, then the value will be equal to nullptr and will be used only to
        /// check that the offsets column has been already read.
        OffsetColumns offset_columns;

        for (const NameAndTypePair & it : columns)
        {
            /// The column is already present in the block so we will append the values to the end.
            bool append = res.has(it.name);
            if (!append)
                res.insert(ColumnWithTypeAndName(it.type->createColumn(), it.type, it.name));

            /// To keep offsets shared. TODO Very dangerous. Get rid of this.
            MutableColumnPtr column = res.getByName(it.name).column->assumeMutable();

            bool read_offsets = true;

            /// For nested data structures collect pointers to offset columns.
            if (const DataTypeArray * type_arr = typeid_cast<const DataTypeArray *>(it.type.get()))
            {
                String name = Nested::extractTableName(it.name);

                auto it_inserted = offset_columns.emplace(name, nullptr);

                /// offsets have already been read on the previous iteration and we don't need to read it again
                if (!it_inserted.second)
                    read_offsets = false;

                /// need to create new offsets
                if (it_inserted.second && !append)
                    it_inserted.first->second = ColumnArray::ColumnOffsets::create();

                /// share offsets in all elements of nested structure
                if (!append)
                    column = ColumnArray::create(type_arr->getNestedType()->createColumn(),
                                                 it_inserted.first->second)->assumeMutable();
            }

            try
            {
                size_t column_size_before_reading = column->size();

                readData(it.name, *it.type, *column, from_mark, continue_reading, max_rows_to_read, read_offsets);

                /// For elements of Nested, column_size_before_reading may be greater than column size
                ///  if offsets are not empty and were already read, but elements are empty.
                if (column->size())
                    read_rows = std::max(read_rows, column->size() - column_size_before_reading);
            }
            catch (Exception & e)
            {
                /// Better diagnostics.
                e.addMessage("(while reading column " + it.name + ")");
                throw;
            }

            if (column->size())
                res.getByName(it.name).column = std::move(column);
            else
                res.erase(it.name);
        }

        /// NOTE: positions for all streams must be kept in sync. In particular, even if for some streams there are no rows to be read,
        /// you must ensure that no seeks are skipped and at this point they all point to to_mark.
    }
    catch (Exception & e)
    {
        if (e.code() != ErrorCodes::MEMORY_LIMIT_EXCEEDED)
            storage.reportBrokenPart(data_part->name);

        /// Better diagnostics.
        e.addMessage("(while reading from part " + path + " from mark " + toString(from_mark) + " with max_rows_to_read = " + toString(max_rows_to_read) + ")");
        throw;
    }
    catch (...)
    {
        storage.reportBrokenPart(data_part->name);

        throw;
    }

    return read_rows;
}


MergeTreeReader::Stream::Stream(
    const String & path_prefix_, const String & extension_, size_t marks_count_,
    const MarkRanges & all_mark_ranges,
    MarkCache * mark_cache_, bool save_marks_in_cache_,
    UncompressedCache * uncompressed_cache,
    size_t aio_threshold, size_t max_read_buffer_size,
    const ReadBufferFromFileBase::ProfileCallback & profile_callback, clockid_t clock_type)
    : path_prefix(path_prefix_), extension(extension_), marks_count(marks_count_)
    , mark_cache(mark_cache_), save_marks_in_cache(save_marks_in_cache_)
{
    /// Compute the size of the buffer.
    size_t max_mark_range = 0;

    for (size_t i = 0; i < all_mark_ranges.size(); ++i)
    {
        size_t right = all_mark_ranges[i].end;
        /// NOTE: if we are reading the whole file, then right == marks_count
        /// and we will use max_read_buffer_size for buffer size, thus avoiding the need to load marks.

        /// If the end of range is inside the block, we will need to read it too.
        if (right < marks_count && getMark(right).offset_in_decompressed_block > 0)
        {
            while (right < marks_count
                   && getMark(right).offset_in_compressed_file
                       == getMark(all_mark_ranges[i].end).offset_in_compressed_file)
            {
                ++right;
            }
        }

        /// If there are no marks after the end of range, just use max_read_buffer_size
        if (right >= marks_count
            || (right + 1 == marks_count
                && getMark(right).offset_in_compressed_file
                    == getMark(all_mark_ranges[i].end).offset_in_compressed_file))
        {
            max_mark_range = max_read_buffer_size;
            break;
        }

        max_mark_range = std::max(max_mark_range,
            getMark(right).offset_in_compressed_file - getMark(all_mark_ranges[i].begin).offset_in_compressed_file);
    }

    size_t buffer_size = std::min(max_read_buffer_size, max_mark_range);

    /// Estimate size of the data to be read.
    size_t estimated_size = 0;
    if (aio_threshold > 0)
    {
        for (const auto & mark_range : all_mark_ranges)
        {
            size_t offset_begin = (mark_range.begin > 0)
                ? getMark(mark_range.begin).offset_in_compressed_file
                : 0;

            size_t offset_end = (mark_range.end < marks_count)
                ? getMark(mark_range.end).offset_in_compressed_file
                : Poco::File(path_prefix + extension).getSize();

            if (offset_end > offset_begin)
                estimated_size += offset_end - offset_begin;
        }
    }

    /// Initialize the objects that shall be used to perform read operations.
    if (uncompressed_cache)
    {
        auto buffer = std::make_unique<CachedCompressedReadBuffer>(
            path_prefix + extension, uncompressed_cache, estimated_size, aio_threshold, buffer_size);

        if (profile_callback)
            buffer->setProfileCallback(profile_callback, clock_type);

        cached_buffer = std::move(buffer);
        data_buffer = cached_buffer.get();
    }
    else
    {
        auto buffer = std::make_unique<CompressedReadBufferFromFile>(
            path_prefix + extension, estimated_size, aio_threshold, buffer_size);

        if (profile_callback)
            buffer->setProfileCallback(profile_callback, clock_type);

        non_cached_buffer = std::move(buffer);
        data_buffer = non_cached_buffer.get();
    }
}


const MarkInCompressedFile & MergeTreeReader::Stream::getMark(size_t index)
{
    if (!marks)
        loadMarks();
    return (*marks)[index];
}


void MergeTreeReader::Stream::loadMarks()
{
    std::string path = path_prefix + ".mrk";

    auto load = [&]() -> MarkCache::MappedPtr
    {
        /// Memory for marks must not be accounted as memory usage for query, because they are stored in shared cache.
        TemporarilyDisableMemoryTracker temporarily_disable_memory_tracker;

        size_t file_size = Poco::File(path).getSize();
        size_t expected_file_size = sizeof(MarkInCompressedFile) * marks_count;
        if (expected_file_size != file_size)
            throw Exception(
                "bad size of marks file `" + path + "':" + std::to_string(file_size) + ", must be: "  + std::to_string(expected_file_size),
                ErrorCodes::CORRUPTED_DATA);

        auto res = std::make_shared<MarksInCompressedFile>(marks_count);

        /// Read directly to marks.
        ReadBufferFromFile buffer(path, file_size, -1, reinterpret_cast<char *>(res->data()));

        if (buffer.eof() || buffer.buffer().size() != file_size)
            throw Exception("Cannot read all marks from file " + path, ErrorCodes::CANNOT_READ_ALL_DATA);

        return res;
    };

    if (mark_cache)
    {
        auto key = mark_cache->hash(path);
        if (save_marks_in_cache)
        {
            marks = mark_cache->getOrSet(key, load);
        }
        else
        {
            marks = mark_cache->get(key);
            if (!marks)
                marks = load();
        }
    }
    else
        marks = load();

    if (!marks)
        throw Exception("Failed to load marks: " + path, ErrorCodes::LOGICAL_ERROR);
}


void MergeTreeReader::Stream::seekToMark(size_t index)
{
    MarkInCompressedFile mark = getMark(index);

    try
    {
        if (cached_buffer)
            cached_buffer->seek(mark.offset_in_compressed_file, mark.offset_in_decompressed_block);
        if (non_cached_buffer)
            non_cached_buffer->seek(mark.offset_in_compressed_file, mark.offset_in_decompressed_block);
    }
    catch (Exception & e)
    {
        /// Better diagnostics.
        if (e.code() == ErrorCodes::ARGUMENT_OUT_OF_BOUND)
            e.addMessage("(while seeking to mark " + toString(index)
                + " of column " + path_prefix + "; offsets are: "
                + toString(mark.offset_in_compressed_file) + " "
                + toString(mark.offset_in_decompressed_block) + ")");

        throw;
    }
}


void MergeTreeReader::addStreams(const String & name, const IDataType & type, const MarkRanges & all_mark_ranges,
    const ReadBufferFromFileBase::ProfileCallback & profile_callback, clockid_t clock_type)
{
    IDataType::StreamCallback callback = [&] (const IDataType::SubstreamPath & substream_path)
    {
        String stream_name = IDataType::getFileNameForStream(name, substream_path);

        if (streams.count(stream_name))
            return;

        bool data_file_exists = Poco::File(path + stream_name + DATA_FILE_EXTENSION).exists();

        /** If data file is missing then we will not try to open it.
          * It is necessary since it allows to add new column to structure of the table without creating new files for old parts.
          */
        if (!data_file_exists)
            return;

        streams.emplace(stream_name, std::make_unique<Stream>(
            path + stream_name, DATA_FILE_EXTENSION, data_part->marks_count,
            all_mark_ranges, mark_cache, save_marks_in_cache,
            uncompressed_cache, aio_threshold, max_read_buffer_size, profile_callback, clock_type));
    };

    type.enumerateStreams(callback, {});
}


void MergeTreeReader::readData(
    const String & name, const IDataType & type, IColumn & column,
    size_t from_mark, bool continue_reading, size_t max_rows_to_read,
    bool with_offsets)
{
    IDataType::InputStreamGetter stream_getter = [&] (const IDataType::SubstreamPath & path) -> ReadBuffer *
    {
        /// If offsets for arrays have already been read.
        if (!with_offsets && !path.empty() && path.back().type == IDataType::Substream::ArraySizes)
            return nullptr;

        String stream_name = IDataType::getFileNameForStream(name, path);

        auto it = streams.find(stream_name);
        if (it == streams.end())
            return nullptr;

        Stream & stream = *it->second;

        if (!continue_reading)
            stream.seekToMark(from_mark);

        return stream.data_buffer;
    };

    double & avg_value_size_hint = avg_value_size_hints[name];
    type.deserializeBinaryBulkWithMultipleStreams(column, stream_getter, max_rows_to_read, avg_value_size_hint, true, {});
    IDataType::updateAvgValueSizeHint(column, avg_value_size_hint);
}


static bool arrayHasNoElementsRead(const IColumn & column)
{
    const ColumnArray * column_array = typeid_cast<const ColumnArray *>(&column);

    if (!column_array)
        return false;

    size_t size = column_array->size();
    if (!size)
        return false;

    size_t data_size = column_array->getData().size();
    if (data_size)
        return false;

    size_t last_offset = column_array->getOffsets()[size - 1];
    return last_offset != 0;
}


void MergeTreeReader::fillMissingColumns(Block & res, bool & should_reorder, bool & should_evaluate_missing_defaults)
{
    if (!res)
        throw Exception("Empty block passed to fillMissingColumns", ErrorCodes::LOGICAL_ERROR);

    try
    {
        /// For a missing column of a nested data structure we must create not a column of empty
        /// arrays, but a column of arrays of correct length.

        /// First, collect offset columns for all arrays in the block.
        OffsetColumns offset_columns;
        for (size_t i = 0; i < res.columns(); ++i)
        {
            const ColumnWithTypeAndName & column = res.safeGetByPosition(i);

            if (const ColumnArray * array = typeid_cast<const ColumnArray *>(column.column.get()))
            {
                String offsets_name = Nested::extractTableName(column.name);
                auto & offsets_column = offset_columns[offsets_name];

                /// If for some reason multiple offsets columns are present for the same nested data structure,
                /// choose the one that is not empty.
                if (!offsets_column || offsets_column->empty())
                    offsets_column = array->getOffsetsPtr();
            }
        }

        should_evaluate_missing_defaults = false;
        should_reorder = false;

        /// insert default values only for columns without default expressions
        for (const auto & requested_column : columns)
        {
            bool has_column = res.has(requested_column.name);
            if (has_column)
            {
                const auto & col = *res.getByName(requested_column.name).column;
                if (arrayHasNoElementsRead(col))
                {
                    res.erase(requested_column.name);
                    has_column = false;
                }
            }

            if (!has_column)
            {
                should_reorder = true;
                if (storage.getColumns().defaults.count(requested_column.name) != 0)
                {
                    should_evaluate_missing_defaults = true;
                    continue;
                }

                ColumnWithTypeAndName column_to_add;
                column_to_add.name = requested_column.name;
                column_to_add.type = requested_column.type;

                String offsets_name = Nested::extractTableName(column_to_add.name);
                if (offset_columns.count(offsets_name))
                {
                    ColumnPtr offsets_column = offset_columns[offsets_name];
                    DataTypePtr nested_type = typeid_cast<const DataTypeArray &>(*column_to_add.type).getNestedType();
                    size_t nested_rows = offsets_column->empty() ? 0
                        : typeid_cast<const ColumnUInt64 &>(*offsets_column).getData().back();

                    ColumnPtr nested_column = nested_type->createColumnConstWithDefaultValue(nested_rows)->convertToFullColumnIfConst();

                    column_to_add.column = ColumnArray::create(nested_column, offsets_column);
                }
                else
                {
                    /// We must turn a constant column into a full column because the interpreter could infer that it is constant everywhere
                    /// but in some blocks (from other parts) it can be a full column.
                    column_to_add.column = column_to_add.type->createColumnConstWithDefaultValue(rows)->convertToFullColumnIfConst();
                }

                res.insert(std::move(column_to_add));
            }
        }
    }
    catch (Exception & e)
    {
        /// Better diagnostics.
        e.addMessage("(while reading from part " + path + ")");
        throw;
    }
}

void MergeTreeReader::reorderColumns(Block & res, const Names & ordered_names)
{
    try
    {
        Block ordered_block;

<<<<<<< HEAD
        for (const auto & name : ordered_names)
            if (res.has(name))
                ordered_block.insert(res.getByName(name));
=======
        /// sort columns to ensure consistent order among all blocks
        if (!never_evaluate_defaults && should_sort)
        {
            Block ordered_block;
>>>>>>> d57fcc35

        std::swap(res, ordered_block);
    }
    catch (Exception & e)
    {
        /// Better diagnostics.
        e.addMessage("(while reading from part " + path + ")");
        throw;
    }
}

void MergeTreeReader::evaluateMissingDefaults(Block & res)
{
    try
    {
        DB::evaluateMissingDefaults(res, columns, storage.column_defaults, storage.context);
    }
    catch (Exception & e)
    {
        /// Better diagnostics.
        e.addMessage("(while reading from part " + path + ")");
        throw;
    }
}

}<|MERGE_RESOLUTION|>--- conflicted
+++ resolved
@@ -503,16 +503,9 @@
     {
         Block ordered_block;
 
-<<<<<<< HEAD
         for (const auto & name : ordered_names)
             if (res.has(name))
                 ordered_block.insert(res.getByName(name));
-=======
-        /// sort columns to ensure consistent order among all blocks
-        if (!never_evaluate_defaults && should_sort)
-        {
-            Block ordered_block;
->>>>>>> d57fcc35
 
         std::swap(res, ordered_block);
     }
