#include <Common/ZooKeeper/Types.h>
#include <Common/ZooKeeper/KeeperException.h>

#include <Common/FieldVisitors.h>

#include <Storages/ColumnsDescription.h>
#include <Storages/StorageReplicatedMergeTree.h>
#include <Storages/MergeTree/MergeTreeDataPart.h>
#include <Storages/MergeTree/ReplicatedMergeTreeBlockOutputStream.h>
#include <Storages/MergeTree/ReplicatedMergeTreeQuorumEntry.h>
#include <Storages/MergeTree/ReplicatedMergeTreeMutationEntry.h>
#include <Storages/MergeTree/MergeList.h>
#include <Storages/MergeTree/ReplicatedMergeTreeAddress.h>

#include <Databases/IDatabase.h>

#include <Parsers/formatAST.h>
#include <Parsers/ASTOptimizeQuery.h>
#include <Parsers/ASTLiteral.h>

#include <IO/ReadBufferFromString.h>
#include <IO/Operators.h>
#include <IO/ConnectionTimeouts.h>

#include <Interpreters/InterpreterAlterQuery.h>
#include <Interpreters/PartLog.h>

#include <DataStreams/RemoteBlockInputStream.h>
#include <DataStreams/NullBlockOutputStream.h>
#include <DataStreams/copyData.h>

#include <Common/Macros.h>
#include <Storages/VirtualColumnUtils.h>
#include <Common/formatReadable.h>
#include <Common/setThreadName.h>
#include <Common/escapeForFileName.h>
#include <Common/StringUtils/StringUtils.h>
#include <Common/typeid_cast.h>

#include <Poco/DirectoryIterator.h>

#include <common/ThreadPool.h>

#include <ext/range.h>
#include <ext/scope_guard.h>

#include <cfenv>
#include <ctime>
#include <thread>
#include <future>


namespace ProfileEvents
{
    extern const Event ReplicatedPartMerges;
    extern const Event ReplicatedPartMutations;
    extern const Event ReplicatedPartFailedFetches;
    extern const Event ReplicatedPartFetchesOfMerged;
    extern const Event ObsoleteReplicatedParts;
    extern const Event ReplicatedPartFetches;
    extern const Event DataAfterMergeDiffersFromReplica;
    extern const Event DataAfterMutationDiffersFromReplica;
}

namespace CurrentMetrics
{
    extern const Metric LeaderReplica;
}


namespace DB
{

namespace ErrorCodes
{
    extern const int NO_ZOOKEEPER;
    extern const int INCORRECT_DATA;
    extern const int INCOMPATIBLE_COLUMNS;
    extern const int REPLICA_IS_ALREADY_EXIST;
    extern const int NO_SUCH_REPLICA;
    extern const int NO_REPLICA_HAS_PART;
    extern const int LOGICAL_ERROR;
    extern const int TOO_MANY_UNEXPECTED_DATA_PARTS;
    extern const int ABORTED;
    extern const int REPLICA_IS_NOT_IN_QUORUM;
    extern const int TABLE_IS_READ_ONLY;
    extern const int NOT_FOUND_NODE;
    extern const int NO_ACTIVE_REPLICAS;
    extern const int LEADERSHIP_CHANGED;
    extern const int TABLE_IS_READ_ONLY;
    extern const int TABLE_WAS_NOT_DROPPED;
    extern const int PARTITION_ALREADY_EXISTS;
    extern const int TOO_MANY_RETRIES_TO_FETCH_PARTS;
    extern const int RECEIVED_ERROR_FROM_REMOTE_IO_SERVER;
    extern const int PARTITION_DOESNT_EXIST;
    extern const int CHECKSUM_DOESNT_MATCH;
    extern const int BAD_SIZE_OF_FILE_IN_DATA_PART;
    extern const int UNEXPECTED_FILE_IN_DATA_PART;
    extern const int NO_FILE_IN_DATA_PART;
    extern const int UNFINISHED;
    extern const int METADATA_MISMATCH;
    extern const int RECEIVED_ERROR_TOO_MANY_REQUESTS;
    extern const int TOO_MANY_FETCHES;
    extern const int BAD_DATA_PART_NAME;
    extern const int PART_IS_TEMPORARILY_LOCKED;
    extern const int INCORRECT_FILE_NAME;
    extern const int CANNOT_ASSIGN_OPTIMIZE;
    extern const int KEEPER_EXCEPTION;
}

namespace ActionLocks
{
    extern const StorageActionBlockType PartsMerge;
    extern const StorageActionBlockType PartsFetch;
    extern const StorageActionBlockType PartsSend;
    extern const StorageActionBlockType ReplicationQueue;
}


static const auto QUEUE_UPDATE_ERROR_SLEEP_MS     = 1 * 1000;
static const auto MERGE_SELECTING_SLEEP_MS        = 5 * 1000;

template <typename Key> struct CachedMergingPredicate;

class ReplicatedMergeTreeMergeSelectingThread
{
public:

    ReplicatedMergeTreeMergeSelectingThread(StorageReplicatedMergeTree* storage_);
    void clearState();

    bool deduplicate;
    std::chrono::steady_clock::time_point now;
    std::function<bool(const MergeTreeData::DataPartPtr &, const MergeTreeData::DataPartPtr &, String *)> can_merge;

private:

    StorageReplicatedMergeTree* storage;
    std::function<bool(const MergeTreeData::DataPartPtr &, const MergeTreeData::DataPartPtr &)> uncached_merging_predicate;
    std::function<std::pair<String, String>(const MergeTreeData::DataPartPtr &, const MergeTreeData::DataPartPtr &)> merging_predicate_args_to_key;
    std::unique_ptr<CachedMergingPredicate<std::pair<std::string, std::string>> > cached_merging_predicate;
};

/** There are three places for each part, where it should be
  * 1. In the RAM, MergeTreeData::data_parts, all_data_parts.
  * 2. In the filesystem (FS), the directory with the data of the table.
  * 3. in ZooKeeper (ZK).
  *
  * When adding a part, it must be added immediately to these three places.
  * This is done like this
  * - [FS] first write the part into a temporary directory on the filesystem;
  * - [FS] rename the temporary part to the result on the filesystem;
  * - [RAM] immediately afterwards add it to the `data_parts`, and remove from `data_parts` any parts covered by this one;
  * - [RAM] also set the `Transaction` object, which in case of an exception (in next point),
  *   rolls back the changes in `data_parts` (from the previous point) back;
  * - [ZK] then send a transaction (multi) to add a part to ZooKeeper (and some more actions);
  * - [FS, ZK] by the way, removing the covered (old) parts from filesystem, from ZooKeeper and from `all_data_parts`
  *   is delayed, after a few minutes.
  *
  * There is no atomicity here.
  * It could be possible to achieve atomicity using undo/redo logs and a flag in `DataPart` when it is completely ready.
  * But it would be inconvenient - I would have to write undo/redo logs for each `Part` in ZK, and this would increase already large number of interactions.
  *
  * Instead, we are forced to work in a situation where at any time
  *  (from another thread, or after server restart), there may be an unfinished transaction.
  *  (note - for this the part should be in RAM)
  * From these cases the most frequent one is when the part is already in the data_parts, but it's not yet in ZooKeeper.
  * This case must be distinguished from the case where such a situation is achieved due to some kind of damage to the state.
  *
  * Do this with the threshold for the time.
  * If the part is young enough, its lack in ZooKeeper will be perceived optimistically - as if it just did not have time to be added there
  *  - as if the transaction has not yet been executed, but will soon be executed.
  * And if the part is old, its absence in ZooKeeper will be perceived as an unfinished transaction that needs to be rolled back.
  *
  * PS. Perhaps it would be better to add a flag to the DataPart that a part is inserted into ZK.
  * But here it's too easy to get confused with the consistency of this flag.
  */
extern const int MAX_AGE_OF_LOCAL_PART_THAT_WASNT_ADDED_TO_ZOOKEEPER = 5 * 60;


/** For randomized selection of replicas. */
/// avoid error: non-local variable 'DB::rng' declared '__thread' needs dynamic initialization
#ifndef __APPLE__
thread_local
#endif
    pcg64 rng{randomSeed()};


void StorageReplicatedMergeTree::setZooKeeper(zkutil::ZooKeeperPtr zookeeper)
{
    std::lock_guard<std::mutex> lock(current_zookeeper_mutex);
    current_zookeeper = zookeeper;
}

zkutil::ZooKeeperPtr StorageReplicatedMergeTree::tryGetZooKeeper()
{
    std::lock_guard<std::mutex> lock(current_zookeeper_mutex);
    return current_zookeeper;
}

zkutil::ZooKeeperPtr StorageReplicatedMergeTree::getZooKeeper()
{
    auto res = tryGetZooKeeper();
    if (!res)
        throw Exception("Cannot get ZooKeeper", ErrorCodes::NO_ZOOKEEPER);
    return res;
}


StorageReplicatedMergeTree::StorageReplicatedMergeTree(
    const String & zookeeper_path_,
    const String & replica_name_,
    bool attach,
    const String & path_, const String & database_name_, const String & name_,
    const ColumnsDescription & columns_,
    Context & context_,
    const ASTPtr & primary_expr_ast_,
    const ASTPtr & secondary_sorting_expr_list_,
    const String & date_column_name,
    const ASTPtr & partition_expr_ast_,
    const ASTPtr & sampling_expression_,
    const MergeTreeData::MergingParams & merging_params_,
    const MergeTreeSettings & settings_,
    bool has_force_restore_data_flag)
    : context(context_),
    database_name(database_name_),
    table_name(name_), full_path(path_ + escapeForFileName(table_name) + '/'),
    zookeeper_path(context.getMacros()->expand(zookeeper_path_)),
    replica_name(context.getMacros()->expand(replica_name_)),
    data(database_name, table_name,
        full_path, columns_,
        context_, primary_expr_ast_, secondary_sorting_expr_list_, date_column_name, partition_expr_ast_,
        sampling_expression_, merging_params_,
        settings_, true, attach,
        [this] (const std::string & name) { enqueuePartForCheck(name); }),
    reader(data), writer(data), merger_mutator(data, context.getBackgroundPool()), queue(*this),
    fetcher(data),
    shutdown_event(false), part_check_thread(*this),
    log(&Logger::get(database_name + "." + table_name + " (StorageReplicatedMergeTree)"))
{
    if (path_.empty())
        throw Exception("ReplicatedMergeTree storages require data path", ErrorCodes::INCORRECT_FILE_NAME);

    if (!zookeeper_path.empty() && zookeeper_path.back() == '/')
        zookeeper_path.resize(zookeeper_path.size() - 1);
    /// If zookeeper chroot prefix is used, path should start with '/', because chroot concatenates without it.
    if (!zookeeper_path.empty() && zookeeper_path.front() != '/')
        zookeeper_path = "/" + zookeeper_path;
    replica_path = zookeeper_path + "/replicas/" + replica_name;

    if (context.hasZooKeeper())
        current_zookeeper = context.getZooKeeper();

    merge_sel_state.reset(new ReplicatedMergeTreeMergeSelectingThread(this));
    merge_selecting_task_handle = context_.getSchedulePool().addTask("StorageReplicatedMergeTree::mergeSelectingThread", [this] { mergeSelectingThread(); });

    bool skip_sanity_checks = false;

    if (current_zookeeper && current_zookeeper->exists(replica_path + "/flags/force_restore_data"))
    {
        skip_sanity_checks = true;
        current_zookeeper->remove(replica_path + "/flags/force_restore_data");

        LOG_WARNING(log, "Skipping the limits on severity of changes to data parts and columns (flag "
            << replica_path << "/flags/force_restore_data).");
    }
    else if (has_force_restore_data_flag)
    {
        skip_sanity_checks = true;

        LOG_WARNING(log, "Skipping the limits on severity of changes to data parts and columns (flag force_restore_data).");
    }

    data.loadDataParts(skip_sanity_checks);

    if (!current_zookeeper)
    {
        if (!attach)
            throw Exception("Can't create replicated table without ZooKeeper", ErrorCodes::NO_ZOOKEEPER);

        /// Do not activate the replica. It will be readonly.
        LOG_ERROR(log, "No ZooKeeper: table will be in readonly mode.");
        is_readonly = true;
        return;
    }

    if (!attach)
    {
        if (!data.getDataParts().empty())
            throw Exception("Data directory for table already containing data parts - probably it was unclean DROP table or manual intervention. You must either clear directory by hand or use ATTACH TABLE instead of CREATE TABLE if you need to use that parts.", ErrorCodes::INCORRECT_DATA);

        createTableIfNotExists();

        checkTableStructure(false, false);
        createReplica();
    }
    else
    {
        checkTableStructure(skip_sanity_checks, true);
        checkParts(skip_sanity_checks);

        /// Temporary directories contain unfinalized results of Merges or Fetches (after forced restart)
        ///  and don't allow to reinitialize them, so delete each of them immediately
        data.clearOldTemporaryDirectories(0);
    }

    createNewZooKeeperNodes();
}


void StorageReplicatedMergeTree::createNewZooKeeperNodes()
{
    auto zookeeper = getZooKeeper();

    /// Working with quorum.
    zookeeper->createIfNotExists(zookeeper_path + "/quorum", String());
    zookeeper->createIfNotExists(zookeeper_path + "/quorum/last_part", String());
    zookeeper->createIfNotExists(zookeeper_path + "/quorum/failed_parts", String());

    /// Tracking lag of replicas.
    zookeeper->createIfNotExists(replica_path + "/min_unprocessed_insert_time", String());
    zookeeper->createIfNotExists(replica_path + "/max_processed_insert_time", String());

    /// Mutations
    zookeeper->createIfNotExists(zookeeper_path + "/mutations", String());
}


static String formattedAST(const ASTPtr & ast)
{
    if (!ast)
        return "";
    std::stringstream ss;
    formatAST(*ast, ss, false, true);
    return ss.str();
}


namespace
{
    /** The basic parameters of table engine for saving in ZooKeeper.
      * Lets you verify that they match local ones.
      */
    struct TableMetadata
    {
        const MergeTreeData & data;

        explicit TableMetadata(const MergeTreeData & data_)
            : data(data_) {}

        void write(WriteBuffer & out) const
        {
            out << "metadata format version: 1" << "\n"
                << "date column: ";

            if (data.format_version < MERGE_TREE_DATA_MIN_FORMAT_VERSION_WITH_CUSTOM_PARTITIONING)
                out << data.minmax_idx_columns[data.minmax_idx_date_column_pos] << "\n";
            else
                out << "\n";

            out << "sampling expression: " << formattedAST(data.sampling_expression) << "\n"
                << "index granularity: " << data.index_granularity << "\n"
                << "mode: " << static_cast<int>(data.merging_params.mode) << "\n"
                << "sign column: " << data.merging_params.sign_column << "\n"
                << "primary key: " << formattedAST(data.primary_expr_ast) << "\n";

            if (data.format_version >= MERGE_TREE_DATA_MIN_FORMAT_VERSION_WITH_CUSTOM_PARTITIONING)
            {
                out << "data format version: " << data.format_version.toUnderType() << "\n";
                out << "partition key: " << formattedAST(data.partition_expr_ast) << "\n";
            }
        }

        String toString() const
        {
            WriteBufferFromOwnString out;
            write(out);
            return out.str();
        }

        void check(ReadBuffer & in) const
        {
            /// TODO Can be made less cumbersome.

            in >> "metadata format version: 1";

            in >> "\ndate column: ";
            String read_date_column;
            in >> read_date_column;

            if (data.format_version < MERGE_TREE_DATA_MIN_FORMAT_VERSION_WITH_CUSTOM_PARTITIONING)
            {
                const String & local_date_column = data.minmax_idx_columns[data.minmax_idx_date_column_pos];
                if (local_date_column != read_date_column)
                    throw Exception("Existing table metadata in ZooKeeper differs in date index column."
                        " Stored in ZooKeeper: " + read_date_column + ", local: " + local_date_column,
                        ErrorCodes::METADATA_MISMATCH);
            }
            else if (!read_date_column.empty())
                throw Exception(
                    "Existing table metadata in ZooKeeper differs in date index column."
                    " Stored in ZooKeeper: " + read_date_column + ", local is custom-partitioned.",
                    ErrorCodes::METADATA_MISMATCH);

            in >> "\nsampling expression: ";
            String read_sample_expression;
            String local_sample_expression = formattedAST(data.sampling_expression);
            in >> read_sample_expression;

            if (read_sample_expression != local_sample_expression)
                throw Exception("Existing table metadata in ZooKeeper differs in sample expression."
                    " Stored in ZooKeeper: " + read_sample_expression + ", local: " + local_sample_expression,
                    ErrorCodes::METADATA_MISMATCH);

            in >> "\nindex granularity: ";
            size_t read_index_granularity = 0;
            in >> read_index_granularity;

            if (read_index_granularity != data.index_granularity)
                throw Exception("Existing table metadata in ZooKeeper differs in index granularity."
                    " Stored in ZooKeeper: " + DB::toString(read_index_granularity) + ", local: " + DB::toString(data.index_granularity),
                    ErrorCodes::METADATA_MISMATCH);

            in >> "\nmode: ";
            int read_mode = 0;
            in >> read_mode;

            if (read_mode != static_cast<int>(data.merging_params.mode))
                throw Exception("Existing table metadata in ZooKeeper differs in mode of merge operation."
                    " Stored in ZooKeeper: " + DB::toString(read_mode) + ", local: "
                    + DB::toString(static_cast<int>(data.merging_params.mode)),
                    ErrorCodes::METADATA_MISMATCH);

            in >> "\nsign column: ";
            String read_sign_column;
            in >> read_sign_column;

            if (read_sign_column != data.merging_params.sign_column)
                throw Exception("Existing table metadata in ZooKeeper differs in sign column."
                    " Stored in ZooKeeper: " + read_sign_column + ", local: " + data.merging_params.sign_column,
                    ErrorCodes::METADATA_MISMATCH);

            in >> "\nprimary key: ";
            String read_primary_key;
            String local_primary_key = formattedAST(data.primary_expr_ast);
            in >> read_primary_key;

            /// NOTE: You can make a less strict check of match expressions so that tables do not break from small changes
            ///    in formatAST code.
            if (read_primary_key != local_primary_key)
                throw Exception("Existing table metadata in ZooKeeper differs in primary key."
                    " Stored in ZooKeeper: " + read_primary_key + ", local: " + local_primary_key,
                    ErrorCodes::METADATA_MISMATCH);

            in >> "\n";
            MergeTreeDataFormatVersion read_data_format_version;
            if (in.eof())
                read_data_format_version = 0;
            else
            {
                in >> "data format version: ";
                in >> read_data_format_version.toUnderType();
            }

            if (read_data_format_version != data.format_version)
                throw Exception("Existing table metadata in ZooKeeper differs in data format version."
                    " Stored in ZooKeeper: " + DB::toString(read_data_format_version.toUnderType()) +
                    ", local: " + DB::toString(data.format_version.toUnderType()),
                    ErrorCodes::METADATA_MISMATCH);

            if (data.format_version >= MERGE_TREE_DATA_MIN_FORMAT_VERSION_WITH_CUSTOM_PARTITIONING)
            {
                in >> "\npartition key: ";
                String read_partition_key;
                String local_partition_key = formattedAST(data.partition_expr_ast);
                in >> read_partition_key;

                if (read_partition_key != local_partition_key)
                    throw Exception(
                        "Existing table metadata in ZooKeeper differs in partition key expression."
                        " Stored in ZooKeeper: " + read_partition_key + ", local: " + local_partition_key,
                        ErrorCodes::METADATA_MISMATCH);

                in >> "\n";
            }

            assertEOF(in);
        }

        void check(const String & s) const
        {
            ReadBufferFromString in(s);
            check(in);
        }
    };
}


void StorageReplicatedMergeTree::createTableIfNotExists()
{
    auto zookeeper = getZooKeeper();

    if (zookeeper->exists(zookeeper_path))
        return;

    LOG_DEBUG(log, "Creating table " << zookeeper_path);

    zookeeper->createAncestors(zookeeper_path);

    /// We write metadata of table so that the replicas can check table parameters with them.
    String metadata = TableMetadata(data).toString();

    zkutil::Requests ops;
    ops.emplace_back(zkutil::makeCreateRequest(zookeeper_path, "",
        zkutil::CreateMode::Persistent));
    ops.emplace_back(zkutil::makeCreateRequest(zookeeper_path + "/metadata", metadata,
        zkutil::CreateMode::Persistent));
    ops.emplace_back(zkutil::makeCreateRequest(zookeeper_path + "/columns", getColumns().toString(),
        zkutil::CreateMode::Persistent));
    ops.emplace_back(zkutil::makeCreateRequest(zookeeper_path + "/log", "",
        zkutil::CreateMode::Persistent));
    ops.emplace_back(zkutil::makeCreateRequest(zookeeper_path + "/blocks", "",
        zkutil::CreateMode::Persistent));
    ops.emplace_back(zkutil::makeCreateRequest(zookeeper_path + "/block_numbers", "",
        zkutil::CreateMode::Persistent));
    ops.emplace_back(zkutil::makeCreateRequest(zookeeper_path + "/nonincrement_block_numbers", "",
        zkutil::CreateMode::Persistent)); /// /nonincrement_block_numbers dir is unused, but is created nonetheless for backwards compatibility.
    ops.emplace_back(zkutil::makeCreateRequest(zookeeper_path + "/leader_election", "",
        zkutil::CreateMode::Persistent));
    ops.emplace_back(zkutil::makeCreateRequest(zookeeper_path + "/temp", "",
        zkutil::CreateMode::Persistent));
    ops.emplace_back(zkutil::makeCreateRequest(zookeeper_path + "/replicas", "",
        zkutil::CreateMode::Persistent));

    zkutil::Responses responses;
    auto code = zookeeper->tryMulti(ops, responses);
    if (code && code != ZooKeeperImpl::ZooKeeper::ZNODEEXISTS)
        throw zkutil::KeeperException(code);
}


/** Verify that list of columns and table settings match those specified in ZK (/ metadata).
    * If not, throw an exception.
    */
void StorageReplicatedMergeTree::checkTableStructure(bool skip_sanity_checks, bool allow_alter)
{
    auto zookeeper = getZooKeeper();

    String metadata_str = zookeeper->get(zookeeper_path + "/metadata");
    TableMetadata(data).check(metadata_str);

    zkutil::Stat stat;
    auto columns_from_zk = ColumnsDescription::parse(zookeeper->get(zookeeper_path + "/columns", &stat));
    columns_version = stat.version;

    const ColumnsDescription & old_columns = getColumns();
    if (columns_from_zk != old_columns)
    {
        if (allow_alter &&
            (skip_sanity_checks ||
             old_columns.ordinary.sizeOfDifference(columns_from_zk.ordinary) +
             old_columns.materialized.sizeOfDifference(columns_from_zk.materialized) <= 2))
        {
            LOG_WARNING(log, "Table structure in ZooKeeper is a little different from local table structure. Assuming ALTER.");

            /// Without any locks, because table has not been created yet.
            context.getDatabase(database_name)->alterTable(context, table_name, columns_from_zk, {});

            setColumns(std::move(columns_from_zk));
        }
        else
        {
            throw Exception("Table structure in ZooKeeper is too different from local table structure",
                            ErrorCodes::INCOMPATIBLE_COLUMNS);
        }
    }
}


/** If necessary, restore a part, replica itself adds a record for its receipt.
  * What time should I put for this entry in the queue? Time is taken into account when calculating lag of replica.
  * For these purposes, it makes sense to use creation time of missing part
  *  (that is, in calculating lag, it will be taken into account how old is the part we need to recover).
  */
static time_t tryGetPartCreateTime(zkutil::ZooKeeperPtr & zookeeper, const String & replica_path, const String & part_name)
{
    time_t res = 0;

    /// We get creation time of part, if it still exists (was not merged, for example).
    zkutil::Stat stat;
    String unused;
    if (zookeeper->tryGet(replica_path + "/parts/" + part_name, unused, &stat))
        res = stat.ctime / 1000;

    return res;
}


void StorageReplicatedMergeTree::createReplica()
{
    auto zookeeper = getZooKeeper();

    LOG_DEBUG(log, "Creating replica " << replica_path);

    /// Create an empty replica. We'll create `columns` node at the end - we'll use it as a sign that replica creation is complete.
    zkutil::Requests ops;
    ops.emplace_back(zkutil::makeCreateRequest(replica_path, "", zkutil::CreateMode::Persistent));
    ops.emplace_back(zkutil::makeCreateRequest(replica_path + "/host", "", zkutil::CreateMode::Persistent));
    ops.emplace_back(zkutil::makeCreateRequest(replica_path + "/log_pointer", "", zkutil::CreateMode::Persistent));
    ops.emplace_back(zkutil::makeCreateRequest(replica_path + "/queue", "", zkutil::CreateMode::Persistent));
    ops.emplace_back(zkutil::makeCreateRequest(replica_path + "/parts", "", zkutil::CreateMode::Persistent));
    ops.emplace_back(zkutil::makeCreateRequest(replica_path + "/flags", "", zkutil::CreateMode::Persistent));

    try
    {
        zookeeper->multi(ops);
    }
    catch (const zkutil::KeeperException & e)
    {
        if (e.code == ZooKeeperImpl::ZooKeeper::ZNODEEXISTS)
            throw Exception("Replica " + replica_path + " already exists.", ErrorCodes::REPLICA_IS_ALREADY_EXIST);

        throw;
    }

    /** You need to change the data of nodes/replicas to anything, so that the thread that removes old entries in the log,
      *  stumbled over this change and does not delete the entries we have not yet read.
      */
    zookeeper->set(zookeeper_path + "/replicas", "last added replica: " + replica_name);

    Strings replicas = zookeeper->getChildren(zookeeper_path + "/replicas");

    /** "Reference" replica, from which we take information about the set of parts, queue and pointer to the log.
      * Take random replica created earlier than this.
      */
    String source_replica;

    zkutil::Stat stat;
    zookeeper->exists(replica_path, &stat);
    auto my_create_time = stat.czxid;

    std::shuffle(replicas.begin(), replicas.end(), rng);
    for (const String & replica : replicas)
    {
        if (!zookeeper->exists(zookeeper_path + "/replicas/" + replica, &stat))
            throw Exception("Replica " + zookeeper_path + "/replicas/" + replica + " was removed from right under our feet.",
                            ErrorCodes::NO_SUCH_REPLICA);
        if (stat.czxid < my_create_time)
        {
            source_replica = replica;
            break;
        }
    }

    if (source_replica.empty())
    {
        LOG_INFO(log, "This is the first replica");
    }
    else
    {
        LOG_INFO(log, "Will mimic " << source_replica);

        String source_path = zookeeper_path + "/replicas/" + source_replica;

        /** If the reference/master replica is not yet fully created, let's wait.
          * NOTE: If something went wrong while creating it, we can hang around forever.
          *    You can create an ephemeral node at the time of creation to make sure that the replica is created, and not abandoned.
          *    The same can be done for the table. You can automatically delete a replica/table node,
          *     if you see that it was not created up to the end, and the one who created it died.
          */
        while (!zookeeper->exists(source_path + "/columns"))
        {
            LOG_INFO(log, "Waiting for replica " << source_path << " to be fully created");

            zkutil::EventPtr event = std::make_shared<Poco::Event>();
            if (zookeeper->exists(source_path + "/columns", nullptr, event))
            {
                LOG_WARNING(log, "Oops, a watch has leaked");
                break;
            }

            event->wait();
        }

        /// The order of the following three actions is important. Entries in the log can be duplicated, but they can not be lost.

        /// Copy reference to the log from `reference/master` replica.
        zookeeper->set(replica_path + "/log_pointer", zookeeper->get(source_path + "/log_pointer"));

        /// Let's remember the queue of the reference/master replica.
        Strings source_queue_names = zookeeper->getChildren(source_path + "/queue");
        std::sort(source_queue_names.begin(), source_queue_names.end());
        Strings source_queue;
        for (const String & entry_name : source_queue_names)
        {
            String entry;
            if (!zookeeper->tryGet(source_path + "/queue/" + entry_name, entry))
                continue;
            source_queue.push_back(entry);
        }

        /// Add to the queue jobs to receive all the active parts that the reference/master replica has.
        Strings parts = zookeeper->getChildren(source_path + "/parts");
        ActiveDataPartSet active_parts_set(data.format_version, parts);

        Strings active_parts = active_parts_set.getParts();
        for (const String & name : active_parts)
        {
            LogEntry log_entry;
            log_entry.type = LogEntry::GET_PART;
            log_entry.source_replica = "";
            log_entry.new_part_name = name;
            log_entry.create_time = tryGetPartCreateTime(zookeeper, source_path, name);

            zookeeper->create(replica_path + "/queue/queue-", log_entry.toString(), zkutil::CreateMode::PersistentSequential);
        }
        LOG_DEBUG(log, "Queued " << active_parts.size() << " parts to be fetched");

        /// Add content of the reference/master replica queue to the queue.
        for (const String & entry : source_queue)
        {
            zookeeper->create(replica_path + "/queue/queue-", entry, zkutil::CreateMode::PersistentSequential);
        }

        /// It will then be loaded into the queue variable in `queue.initialize` method.

        LOG_DEBUG(log, "Copied " << source_queue.size() << " queue entries");
    }

    zookeeper->create(replica_path + "/columns", getColumns().toString(), zkutil::CreateMode::Persistent);
}


void StorageReplicatedMergeTree::checkParts(bool skip_sanity_checks)
{
    auto zookeeper = getZooKeeper();

    Strings expected_parts_vec = zookeeper->getChildren(replica_path + "/parts");

    /// Parts in ZK.
    NameSet expected_parts(expected_parts_vec.begin(), expected_parts_vec.end());

    /// There are no PreCommitted parts at startup.
    auto parts = data.getDataParts({MergeTreeDataPartState::Committed, MergeTreeDataPartState::Outdated});

    /// Local parts that are not in ZK.
    MergeTreeData::DataParts unexpected_parts;

    for (const auto & part : parts)
    {
        if (expected_parts.count(part->name))
            expected_parts.erase(part->name);
        else
            unexpected_parts.insert(part);
    }

    /// Which local parts to added into ZK.
    MergeTreeData::DataPartsVector parts_to_add;
    UInt64 parts_to_add_rows = 0;

    /// Which parts should be taken from other replicas.
    Strings parts_to_fetch;

    for (const String & missing_name : expected_parts)
    {
        /// If locally some part is missing, but there is a part covering it, you can replace it in ZK with the covering one.
        auto containing = data.getActiveContainingPart(missing_name);
        if (containing)
        {
            LOG_ERROR(log, "Ignoring missing local part " << missing_name << " because part " << containing->name << " exists");
            if (unexpected_parts.count(containing))
            {
                parts_to_add.push_back(containing);
                unexpected_parts.erase(containing);
                parts_to_add_rows += containing->rows_count;
            }
        }
        else
        {
            LOG_ERROR(log, "Fetching missing part " << missing_name);
            parts_to_fetch.push_back(missing_name);
        }
    }

    for (const String & name : parts_to_fetch)
        expected_parts.erase(name);


    /** To check the adequacy, for the parts that are in the FS, but not in ZK, we will only consider not the most recent parts.
      * Because unexpected new parts usually arise only because they did not have time to enroll in ZK with a rough restart of the server.
      * It also occurs from deduplicated parts that did not have time to retire.
      */
    size_t unexpected_parts_nonnew = 0;
    UInt64 unexpected_parts_nonnew_rows = 0;
    UInt64 unexpected_parts_rows = 0;
    for (const auto & part : unexpected_parts)
    {
        if (part->info.level > 0)
        {
            ++unexpected_parts_nonnew;
            unexpected_parts_nonnew_rows += part->rows_count;
        }

        unexpected_parts_rows += part->rows_count;
    }

    /// Additional helpful statistics
    auto get_blocks_count_in_data_part = [&] (const String & part_name) -> UInt64
    {
        MergeTreePartInfo part_info;
        if (MergeTreePartInfo::tryParsePartName(part_name, &part_info, data.format_version))
            return part_info.getBlocksCount();

        LOG_ERROR(log, "Unexpected part name: " << part_name);
        return 0;
    };

    UInt64 parts_to_fetch_blocks = 0;
    for (const String & name : parts_to_fetch)
        parts_to_fetch_blocks += get_blocks_count_in_data_part(name);

    UInt64 expected_parts_blocks = 0;
    for (const String & name : expected_parts)
        expected_parts_blocks += get_blocks_count_in_data_part(name);

    std::stringstream sanity_report;
    sanity_report << "There are "
        << unexpected_parts.size() << " unexpected parts with " << unexpected_parts_rows << " rows ("
        << unexpected_parts_nonnew << " of them is not just-written with " << unexpected_parts_rows << " rows), "
        << parts_to_add.size() << " unexpectedly merged parts with " << parts_to_add_rows << " rows, "
        << expected_parts.size() << " missing obsolete parts (with " << expected_parts_blocks << " blocks), "
        << parts_to_fetch.size() << " missing parts (with " << parts_to_fetch_blocks << " blocks).";

    /** We can automatically synchronize data,
      *  if the ratio of the total number of errors to the total number of parts (minimum - on the local filesystem or in ZK)
      *  is no more than some threshold (for example 50%).
      *
      * A large ratio of mismatches in the data on the filesystem and the expected data
      *  may indicate a configuration error (the server accidentally connected as a replica not from right shard).
      * In this case, the protection mechanism does not allow the server to start.
      */

    UInt64 total_rows_on_filesystem = 0;
    for (const auto & part : parts)
        total_rows_on_filesystem += part->rows_count;

    UInt64 total_suspicious_rows = parts_to_add_rows + unexpected_parts_rows;
    UInt64 total_suspicious_rows_no_new = parts_to_add_rows + unexpected_parts_nonnew_rows;

    bool insane = total_suspicious_rows > total_rows_on_filesystem * data.settings.replicated_max_ratio_of_wrong_parts;

    if (insane && !skip_sanity_checks)
    {
        std::stringstream why;
        why << "The local set of parts of table " << database_name  << "." << table_name << " doesn't look like the set of parts "
            << "in ZooKeeper: "
            << formatReadableQuantity(total_suspicious_rows) << " rows of " << formatReadableQuantity(total_rows_on_filesystem)
            << " total rows in filesystem are suspicious.";

        throw Exception(why.str() + " " + sanity_report.str(), ErrorCodes::TOO_MANY_UNEXPECTED_DATA_PARTS);
    }

    if (total_suspicious_rows_no_new > 0)
        LOG_WARNING(log, sanity_report.str());

    /// Add information to the ZK about the parts that cover the missing parts.
    for (const MergeTreeData::DataPartPtr & part : parts_to_add)
    {
        LOG_ERROR(log, "Adding unexpected local part to ZooKeeper: " << part->name);

        zkutil::Requests ops;
        checkPartChecksumsAndAddCommitOps(zookeeper, part, ops);
        zookeeper->multi(ops);
    }

    /// Remove from ZK information about the parts covered by the newly added ones.
    {
        for (const String & name : expected_parts)
            LOG_ERROR(log, "Removing unexpectedly merged local part from ZooKeeper: " << name);

        removePartsFromZooKeeper(zookeeper, Strings(expected_parts.begin(), expected_parts.end()));
    }

    /// Add to the queue job to pick up the missing parts from other replicas and remove from ZK the information that we have them.
    for (const String & name : parts_to_fetch)
    {
        LOG_ERROR(log, "Removing missing part from ZooKeeper and queueing a fetch: " << name);

        LogEntry log_entry;
        log_entry.type = LogEntry::GET_PART;
        log_entry.source_replica = "";
        log_entry.new_part_name = name;
        log_entry.create_time = tryGetPartCreateTime(zookeeper, replica_path, name);

        /// We assume that this occurs before the queue is loaded (queue.initialize).
        zkutil::Requests ops;
        removePartFromZooKeeper(name, ops);
        ops.emplace_back(zkutil::makeCreateRequest(
            replica_path + "/queue/queue-", log_entry.toString(), zkutil::CreateMode::PersistentSequential));
        zookeeper->multi(ops);
    }

    /// Remove extra local parts.
    for (const MergeTreeData::DataPartPtr & part : unexpected_parts)
    {
        LOG_ERROR(log, "Renaming unexpected part " << part->name << " to ignored_" + part->name);
        data.forgetPartAndMoveToDetached(part, "ignored_", true);
    }
}


void StorageReplicatedMergeTree::checkPartChecksumsAndAddCommitOps(const zkutil::ZooKeeperPtr & zookeeper,
    const MergeTreeData::DataPartPtr & part, zkutil::Requests & ops, String part_name, NameSet * absent_replicas_paths)
{
    if (part_name.empty())
        part_name = part->name;

    check(part->columns);
    int expected_columns_version = columns_version;

    Strings replicas = zookeeper->getChildren(zookeeper_path + "/replicas");
    std::shuffle(replicas.begin(), replicas.end(), rng);
    String expected_columns_str = part->columns.toString();
    bool has_been_alredy_added = false;

    for (const String & replica : replicas)
    {
        zkutil::Stat stat_before, stat_after;
        String current_part_path = zookeeper_path + "/replicas/" + replica + "/parts/" + part_name;

        String columns_str;
        if (!zookeeper->tryGet(current_part_path + "/columns", columns_str, &stat_before))
        {
            if (absent_replicas_paths)
                absent_replicas_paths->emplace(current_part_path);

            continue;
        }

        if (columns_str != expected_columns_str)
        {
            LOG_INFO(log, "Not checking checksums of part " << part_name << " with replica " << replica
                << " because columns are different");
            continue;
        }

        String checksums_str;
        /// Let's check that the node's version with the columns did not change while we were reading the checksums.
        /// This ensures that the columns and the checksum refer to the same data.
        if (!zookeeper->tryGet(current_part_path + "/checksums", checksums_str) ||
            !zookeeper->exists(current_part_path + "/columns", &stat_after) ||
            stat_before.version != stat_after.version)
        {
            LOG_INFO(log, "Not checking checksums of part " << part_name << " with replica " << replica
                << " because part changed while we were reading its checksums");
            continue;
        }

        auto zk_checksums = MinimalisticDataPartChecksums::deserializeFrom(checksums_str);
        zk_checksums.checkEqual(part->checksums, true);

        if (replica == replica_name)
            has_been_alredy_added = true;

        /// If we verify checksums in "sequential manner" (i.e. recheck absence of checksums on other replicas when commit)
        /// then it is enough to verify checksums on at least one replica since checksums on other replicas must be the same.
        if (absent_replicas_paths)
        {
            absent_replicas_paths->clear();
            break;
        }
    }

    if (!has_been_alredy_added)
    {
        String part_path = replica_path + "/parts/" + part_name;

        ops.emplace_back(zkutil::makeCheckRequest(
            zookeeper_path + "/columns", expected_columns_version));
        ops.emplace_back(zkutil::makeCreateRequest(
            part_path, "", zkutil::CreateMode::Persistent));
        ops.emplace_back(zkutil::makeCreateRequest(
            part_path + "/columns", part->columns.toString(), zkutil::CreateMode::Persistent));
        ops.emplace_back(zkutil::makeCreateRequest(
            part_path + "/checksums", getChecksumsForZooKeeper(part->checksums), zkutil::CreateMode::Persistent));
    }
    else
    {
        LOG_WARNING(log, "checkPartAndAddToZooKeeper: node " << replica_path + "/parts/" + part_name << " already exists."
            << " Will not commit any nodes.");
    }
}

MergeTreeData::DataPartsVector StorageReplicatedMergeTree::checkPartChecksumsAndCommit(MergeTreeData::Transaction & transaction,
    const MergeTreeData::DataPartPtr & part)
{
    auto zookeeper = getZooKeeper();

    while (true)
    {
        zkutil::Requests ops;
        NameSet absent_part_paths_on_replicas;

        /// Checksums are checked here and `ops` is filled. In fact, the part is added to ZK just below, when executing `multi`.
        checkPartChecksumsAndAddCommitOps(zookeeper, part, ops, part->name, &absent_part_paths_on_replicas);

        /// Do not commit if the part is obsolete, we have just briefly checked its checksums
        if (transaction.isEmpty())
            return {};

        /// Will check that the part did not suddenly appear on skipped replicas
        if (!absent_part_paths_on_replicas.empty())
        {
            zkutil::Requests new_ops;
            for (const String & part_path : absent_part_paths_on_replicas)
            {
                new_ops.emplace_back(zkutil::makeCreateRequest(part_path, "", zkutil::CreateMode::Persistent));
                new_ops.emplace_back(zkutil::makeRemoveRequest(part_path, -1));
            }

            /// Add check ops at the beginning
            new_ops.insert(new_ops.end(), ops.begin(), ops.end());
            ops = std::move(new_ops);
        }

        try
        {
            zookeeper->multi(ops);
            return transaction.commit();
        }
        catch (const zkutil::KeeperMultiException & e)
        {
            size_t num_check_ops = 2 * absent_part_paths_on_replicas.size();
            size_t failed_op_index = e.failed_op_index;

            if (failed_op_index < num_check_ops && e.code == ZooKeeperImpl::ZooKeeper::ZNODEEXISTS)
            {
                LOG_INFO(log, "The part " << e.getPathForFirstFailedOp() << " on a replica suddenly appeared, will recheck checksums");
            }
            else
                throw;
        }
    }
}

String StorageReplicatedMergeTree::getChecksumsForZooKeeper(const MergeTreeDataPartChecksums & checksums) const
{
    return MinimalisticDataPartChecksums::getSerializedString(checksums,
                                                              static_cast<bool>(data.settings.use_minimalistic_checksums_in_zookeeper));
}


<<<<<<< HEAD
=======
void StorageReplicatedMergeTree::pullLogsToQueue(BackgroundSchedulePool::TaskHandle next_update_task_handle)
{
    if (queue.pullLogsToQueue(getZooKeeper(), next_update_task_handle))
    {
        if (queue_task_handle)
            queue_task_handle->wake();
    }
}


>>>>>>> d4b861df
bool StorageReplicatedMergeTree::executeLogEntry(const LogEntry & entry)
{
    if (entry.type == LogEntry::DROP_RANGE)
    {
        executeDropRange(entry);
        return true;
    }

    if (entry.type == LogEntry::CLEAR_COLUMN)
    {
        executeClearColumnInPartition(entry);
        return true;
    }

    if (entry.type == LogEntry::REPLACE_RANGE)
    {
        executeReplaceRange(entry);
        return true;
    }

    if (entry.type == LogEntry::GET_PART ||
        entry.type == LogEntry::MERGE_PARTS ||
        entry.type == LogEntry::MUTATE_PART)
    {
        /// If we already have this part or a part covering it, we do not need to do anything.
        /// The part may be still in the PreCommitted -> Committed transition so we first search
        /// among PreCommitted parts to definitely find the desired part if it exists.
        MergeTreeData::DataPartPtr existing_part = data.getPartIfExists(entry.new_part_name, {MergeTreeDataPartState::PreCommitted});
        if (!existing_part)
            existing_part = data.getActiveContainingPart(entry.new_part_name);

        /// Even if the part is locally, it (in exceptional cases) may not be in ZooKeeper. Let's check that it is there.
        if (existing_part && getZooKeeper()->exists(replica_path + "/parts/" + existing_part->name))
        {
            if (!(entry.type == LogEntry::GET_PART && entry.source_replica == replica_name))
            {
                LOG_DEBUG(log, "Skipping action for part " << entry.new_part_name << " because part " + existing_part->name + " already exists.");
            }
            return true;
        }
    }

    if (entry.type == LogEntry::GET_PART && entry.source_replica == replica_name)
        LOG_WARNING(log, "Part " << entry.new_part_name << " from own log doesn't exist.");

    /// Perhaps we don't need this part, because during write with quorum, the quorum has failed (see below about `/quorum/failed_parts`).
    if (entry.quorum && getZooKeeper()->exists(zookeeper_path + "/quorum/failed_parts/" + entry.new_part_name))
    {
        LOG_DEBUG(log, "Skipping action for part " << entry.new_part_name << " because quorum for that part was failed.");
        return true;    /// NOTE Deletion from `virtual_parts` is not done, but it is only necessary for merge.
    }

    bool do_fetch = false;
    if (entry.type == LogEntry::GET_PART)
    {
        do_fetch = true;
    }
    else if (entry.type == LogEntry::MERGE_PARTS)
    {
        do_fetch = !tryExecuteMerge(entry);
    }
    else if (entry.type == LogEntry::MUTATE_PART)
    {
        do_fetch = !tryExecutePartMutation(entry);
    }
    else
    {
        throw Exception("Unexpected log entry type: " + toString(static_cast<int>(entry.type)));
    }

    if (do_fetch)
        return executeFetch(entry);

    return true;
}


void StorageReplicatedMergeTree::writePartLog(
    PartLogElement::Type type, const ExecutionStatus & execution_status, UInt64 elapsed_ns,
    const String & new_part_name,
    const MergeTreeData::DataPartPtr & result_part,
    const MergeTreeData::DataPartsVector & source_parts,
    const MergeListEntry * merge_entry) const
{
    try
    {
        auto part_log = context.getPartLog(database_name);
        if (!part_log)
            return;

        PartLogElement part_log_elem;

        part_log_elem.event_type = type;

        part_log_elem.error = static_cast<UInt16>(execution_status.code);
        part_log_elem.exception = execution_status.message;

        part_log_elem.event_time = time(nullptr);
        /// TODO: Stop stopwatch in outer code to exclude ZK timings and so on
        part_log_elem.duration_ms = elapsed_ns / 10000000;

        part_log_elem.database_name = database_name;
        part_log_elem.table_name = table_name;
        part_log_elem.part_name = new_part_name;

        if (result_part)
        {
            part_log_elem.bytes_compressed_on_disk = result_part->bytes_on_disk;
            part_log_elem.rows = result_part->rows_count;
        }

        part_log_elem.source_part_names.reserve(source_parts.size());
        for (const auto & source_part : source_parts)
            part_log_elem.source_part_names.push_back(source_part->name);

        if (merge_entry)
        {

            part_log_elem.rows_read = (*merge_entry)->bytes_read_uncompressed;
            part_log_elem.bytes_read_uncompressed = (*merge_entry)->bytes_read_uncompressed;

            part_log_elem.rows = (*merge_entry)->rows_written;
            part_log_elem.bytes_uncompressed = (*merge_entry)->bytes_written_uncompressed;
        }

        part_log->add(part_log_elem);
    }
    catch (...)
    {
        tryLogCurrentException(log, __PRETTY_FUNCTION__);
    }
}


bool StorageReplicatedMergeTree::tryExecuteMerge(const StorageReplicatedMergeTree::LogEntry & entry)
{
    // Log source part names just in case
    {
        std::stringstream log_message;
        log_message << "Executing log entry to merge parts ";
        for (auto i : ext::range(0, entry.source_parts.size()))
            log_message << (i != 0 ? ", " : "") << entry.source_parts[i];
        log_message << " to " << entry.new_part_name;

        LOG_TRACE(log, log_message.rdbuf());
    }

    MergeTreeData::DataPartsVector parts;
    bool have_all_parts = true;
    for (const String & name : entry.source_parts)
    {
        MergeTreeData::DataPartPtr part = data.getActiveContainingPart(name);
        if (!part)
        {
            have_all_parts = false;
            break;
        }
        if (part->name != name)
        {
            LOG_WARNING(log, "Part " << name << " is covered by " << part->name
                << " but should be merged into " << entry.new_part_name << ". This shouldn't happen often.");
            have_all_parts = false;
            break;
        }
        parts.push_back(part);
    }

    if (!have_all_parts)
    {
        /// If you do not have all the necessary parts, try to take some already merged part from someone.
        LOG_DEBUG(log, "Don't have all parts for merge " << entry.new_part_name << "; will try to fetch it instead");
        return false;
    }
    else if (entry.create_time + data.settings.prefer_fetch_merged_part_time_threshold.totalSeconds() <= time(nullptr))
    {
        /// If entry is old enough, and have enough size, and part are exists in any replica,
        ///  then prefer fetching of merged part from replica.

        size_t sum_parts_bytes_on_disk = 0;
        for (const auto & part : parts)
            sum_parts_bytes_on_disk += part->bytes_on_disk;

        if (sum_parts_bytes_on_disk >= data.settings.prefer_fetch_merged_part_size_threshold)
        {
            String replica = findReplicaHavingPart(entry.new_part_name, true);    /// NOTE excessive ZK requests for same data later, may remove.
            if (!replica.empty())
            {
                LOG_DEBUG(log, "Prefer to fetch " << entry.new_part_name << " from replica " << replica);
                return false;
            }
        }
    }

    /// Start to make the main work

    size_t estimated_space_for_merge = MergeTreeDataMergerMutator::estimateNeededDiskSpace(parts);

    /// Can throw an exception.
    DiskSpaceMonitor::ReservationPtr reserved_space = DiskSpaceMonitor::reserve(full_path, estimated_space_for_merge);

    auto table_lock = lockStructure(false, __PRETTY_FUNCTION__);

    MergeList::EntryPtr merge_entry = context.getMergeList().insert(database_name, table_name, entry.new_part_name, parts);
    size_t aio_threshold = context.getSettings().min_bytes_to_use_direct_io;

    MergeTreeDataMergerMutator::FuturePart future_merged_part(parts);
    if (future_merged_part.name != entry.new_part_name)
    {
        throw Exception("Future merged part name `" + future_merged_part.name +  "` differs from part name in log entry: `"
                        + entry.new_part_name + "`", ErrorCodes::BAD_DATA_PART_NAME);
    }

    MergeTreeData::Transaction transaction;
    MergeTreeData::MutableDataPartPtr part;

    Stopwatch stopwatch;

    auto write_part_log = [&] (const ExecutionStatus & execution_status)
    {
        writePartLog(
            PartLogElement::MERGE_PARTS, execution_status, stopwatch.elapsed(),
            entry.new_part_name, part, parts, merge_entry.get());
    };

    try
    {
        part = merger_mutator.mergePartsToTemporaryPart(
            future_merged_part, *merge_entry, aio_threshold, entry.create_time, reserved_space.get(), entry.deduplicate);

        merger_mutator.renameMergedTemporaryPart(part, parts, &transaction);

        try
        {
            checkPartChecksumsAndCommit(transaction, part);
        }
        catch (const Exception & e)
        {
            if (MergeTreeDataPartChecksums::isBadChecksumsErrorCode(e.code()))
            {
                transaction.rollback();

                ProfileEvents::increment(ProfileEvents::DataAfterMergeDiffersFromReplica);

                LOG_ERROR(log, getCurrentExceptionMessage(false) << ". "
                    "Data after merge is not byte-identical to data on another replicas. "
                    "There could be several reasons: "
                    "1. Using newer version of compression library after server update. "
                    "2. Using another compression method. "
                    "3. Non-deterministic compression algorithm (highly unlikely). "
                    "4. Non-deterministic merge algorithm due to logical error in code. "
                    "5. Data corruption in memory due to bug in code. "
                    "6. Data corruption in memory due to hardware issue. "
                    "7. Manual modification of source data after server startup. "
                    "8. Manual modification of checksums stored in ZooKeeper. "
                    "We will download merged part from replica to force byte-identical result.");

                write_part_log(ExecutionStatus::fromCurrentException());

                return false;
            }

            throw;
        }

        /** Removing old parts from ZK and from the disk is delayed - see ReplicatedMergeTreeCleanupThread, clearOldParts.
          */

        /** With `ZSESSIONEXPIRED` or `ZOPERATIONTIMEOUT`, we can inadvertently roll back local changes to the parts.
          * This is not a problem, because in this case the merge will remain in the queue, and we will try again.
          */
        merge_selecting_task_handle->schedule();
        ProfileEvents::increment(ProfileEvents::ReplicatedPartMerges);

        write_part_log({});

        return true;
    }
    catch (...)
    {
        write_part_log(ExecutionStatus::fromCurrentException());
        throw;
    }
}


bool StorageReplicatedMergeTree::tryExecutePartMutation(const StorageReplicatedMergeTree::LogEntry & entry)
{
    const String & source_part_name = entry.source_parts.at(0);
    LOG_TRACE(log, "Executing log entry to mutate part " << source_part_name << " to " << entry.new_part_name);

    MergeTreeData::DataPartPtr source_part = data.getActiveContainingPart(source_part_name);
    if (!source_part)
    {
        LOG_DEBUG(log, "Source part " + source_part_name + " for " << entry.new_part_name << " is not ready; will try to fetch it instead");
        return false;
    }

    if (source_part->name != source_part_name)
    {
        throw Exception("Part " + source_part_name + " is covered by " + source_part->name
            + " but should be mutated to " + entry.new_part_name + ". This is a bug.",
            ErrorCodes::LOGICAL_ERROR);
    }

    /// TODO - some better heuristic?
    size_t estimated_space_for_result = MergeTreeDataMergerMutator::estimateNeededDiskSpace({source_part});

    if (entry.create_time + data.settings.prefer_fetch_merged_part_time_threshold.totalSeconds() <= time(nullptr)
        && estimated_space_for_result >= data.settings.prefer_fetch_merged_part_size_threshold)
    {
        /// If entry is old enough, and have enough size, and some replica has the desired part,
        /// then prefer fetching from replica.
        String replica = findReplicaHavingPart(entry.new_part_name, true);    /// NOTE excessive ZK requests for same data later, may remove.
        if (!replica.empty())
        {
            LOG_DEBUG(log, "Prefer to fetch " << entry.new_part_name << " from replica " << replica);
            return false;
        }
    }

    MergeTreePartInfo new_part_info = MergeTreePartInfo::fromPartName(
        entry.new_part_name, data.format_version);
    MutationCommands commands = queue.getMutationCommands(source_part, new_part_info.mutation);

    /// Can throw an exception.
    DiskSpaceMonitor::ReservationPtr reserved_space = DiskSpaceMonitor::reserve(full_path, estimated_space_for_result);

    auto table_lock = lockStructure(false, __PRETTY_FUNCTION__);

    MergeTreeData::MutableDataPartPtr new_part;
    MergeTreeData::Transaction transaction;

    MergeTreeDataMergerMutator::FuturePart future_mutated_part;
    future_mutated_part.parts.push_back(source_part);
    future_mutated_part.part_info = new_part_info;
    future_mutated_part.name = entry.new_part_name;

    Stopwatch stopwatch;

    auto write_part_log = [&] (const ExecutionStatus & execution_status)
    {
        writePartLog(
            PartLogElement::MUTATE_PART, execution_status, stopwatch.elapsed(),
            entry.new_part_name, new_part, future_mutated_part.parts, nullptr);
    };

    try
    {
        new_part = merger_mutator.mutatePartToTemporaryPart(future_mutated_part, commands.commands, context);
        data.renameTempPartAndReplace(new_part, nullptr, &transaction);

        try
        {
            checkPartChecksumsAndCommit(transaction, new_part);
        }
        catch (const Exception & e)
        {
            if (MergeTreeDataPartChecksums::isBadChecksumsErrorCode(e.code()))
            {
                transaction.rollback();

                ProfileEvents::increment(ProfileEvents::DataAfterMutationDiffersFromReplica);

                LOG_ERROR(log, getCurrentExceptionMessage(false) << ". "
                    "Data after mutation is not byte-identical to data on another replicas. "
                    "We will download merged part from replica to force byte-identical result.");

                write_part_log(ExecutionStatus::fromCurrentException());

                return false;
            }

            throw;
        }

        /** With `ZSESSIONEXPIRED` or `ZOPERATIONTIMEOUT`, we can inadvertently roll back local changes to the parts.
          * This is not a problem, because in this case the entry will remain in the queue, and we will try again.
          */
        merge_selecting_event.set();
        ProfileEvents::increment(ProfileEvents::ReplicatedPartMutations);
        write_part_log({});

        return true;
    }
    catch (...)
    {
        write_part_log(ExecutionStatus::fromCurrentException());
        throw;
    }
}


bool StorageReplicatedMergeTree::executeFetch(const StorageReplicatedMergeTree::LogEntry & entry)
{
    String replica = findReplicaHavingCoveringPart(entry, true);

    static std::atomic_uint total_fetches {0};
    if (data.settings.replicated_max_parallel_fetches && total_fetches >= data.settings.replicated_max_parallel_fetches)
    {
        throw Exception("Too many total fetches from replicas, maximum: " + data.settings.replicated_max_parallel_fetches.toString(),
            ErrorCodes::TOO_MANY_FETCHES);
    }

    ++total_fetches;
    SCOPE_EXIT({--total_fetches;});

    if (data.settings.replicated_max_parallel_fetches_for_table && current_table_fetches >= data.settings.replicated_max_parallel_fetches_for_table)
    {
        throw Exception("Too many fetches from replicas for table, maximum: " + data.settings.replicated_max_parallel_fetches_for_table.toString(),
            ErrorCodes::TOO_MANY_FETCHES);
    }

    ++current_table_fetches;
    SCOPE_EXIT({--current_table_fetches;});

    try
    {
        if (replica.empty())
        {
            /** If a part is to be written with a quorum and the quorum is not reached yet,
              *  then (due to the fact that a part is impossible to download right now),
              *  the quorum entry should be considered unsuccessful.
              * TODO Complex code, extract separately.
              */
            if (entry.quorum)
            {
                if (entry.type != LogEntry::GET_PART)
                    throw Exception("Logical error: log entry with quorum but type is not GET_PART", ErrorCodes::LOGICAL_ERROR);

                LOG_DEBUG(log, "No active replica has part " << entry.new_part_name << " which needs to be written with quorum."
                    " Will try to mark that quorum as failed.");

                /** Atomically:
                  * - if replicas do not become active;
                  * - if there is a `quorum` node with this part;
                  * - delete `quorum` node;
                  * - add a part to the list `quorum/failed_parts`;
                  * - if the part is not already removed from the list for deduplication `blocks/block_num`, then delete it;
                  *
                  * If something changes, then we will nothing - we'll get here again next time.
                  */

                /** We collect the `host` node versions from the replicas.
                  * When the replica becomes active, it changes the value of host in the same transaction (with the creation of `is_active`).
                  * This will ensure that the replicas do not become active.
                  */

                auto zookeeper = getZooKeeper();

                Strings replicas = zookeeper->getChildren(zookeeper_path + "/replicas");

                zkutil::Requests ops;

                for (size_t i = 0, size = replicas.size(); i < size; ++i)
                {
                    zkutil::Stat stat;
                    String path = zookeeper_path + "/replicas/" + replicas[i] + "/host";
                    zookeeper->get(path, &stat);
                    ops.emplace_back(zkutil::makeCheckRequest(path, stat.version));
                }

                /// We verify that while we were collecting versions, the replica with the necessary part did not come alive.
                replica = findReplicaHavingPart(entry.new_part_name, true);

                /// Also during this time a completely new replica could be created.
                /// But if a part does not appear on the old, then it can not be on the new one either.

                if (replica.empty())
                {
                    zkutil::Stat quorum_stat;
                    String quorum_path = zookeeper_path + "/quorum/status";
                    String quorum_str = zookeeper->get(quorum_path, &quorum_stat);
                    ReplicatedMergeTreeQuorumEntry quorum_entry;
                    quorum_entry.fromString(quorum_str);

                    if (quorum_entry.part_name == entry.new_part_name)
                    {
                        ops.emplace_back(zkutil::makeRemoveRequest(quorum_path, quorum_stat.version));

                        auto part_info = MergeTreePartInfo::fromPartName(entry.new_part_name, data.format_version);

                        if (part_info.min_block != part_info.max_block)
                            throw Exception("Logical error: log entry with quorum for part covering more than one block number",
                                ErrorCodes::LOGICAL_ERROR);

                        ops.emplace_back(zkutil::makeCreateRequest(
                            zookeeper_path + "/quorum/failed_parts/" + entry.new_part_name,
                            "",
                            zkutil::CreateMode::Persistent));

                        /// Deleting from `blocks`.
                        if (!entry.block_id.empty() && zookeeper->exists(zookeeper_path + "/blocks/" + entry.block_id))
                            ops.emplace_back(zkutil::makeRemoveRequest(zookeeper_path + "/blocks/" + entry.block_id, -1));

                        zkutil::Responses responses;
                        auto code = zookeeper->tryMulti(ops, responses);

                        if (code == ZooKeeperImpl::ZooKeeper::ZOK)
                        {
                            LOG_DEBUG(log, "Marked quorum for part " << entry.new_part_name << " as failed.");
                            queue.removeFromVirtualParts(part_info);
                            return true;
                        }
                        else if (code == ZooKeeperImpl::ZooKeeper::ZBADVERSION || code == ZooKeeperImpl::ZooKeeper::ZNONODE || code == ZooKeeperImpl::ZooKeeper::ZNODEEXISTS)
                        {
                            LOG_DEBUG(log, "State was changed or isn't expected when trying to mark quorum for part "
                                << entry.new_part_name << " as failed. Code: " << zkutil::ZooKeeper::error2string(code));
                        }
                        else
                            throw zkutil::KeeperException(code);
                    }
                    else
                    {
                        LOG_WARNING(log, "No active replica has part " << entry.new_part_name
                            << ", but that part needs quorum and /quorum/status contains entry about another part " << quorum_entry.part_name
                            << ". It means that part was successfully written to " << entry.quorum
                            << " replicas, but then all of them goes offline."
                            << " Or it is a bug.");
                    }
                }
            }

            if (replica.empty())
            {
                ProfileEvents::increment(ProfileEvents::ReplicatedPartFailedFetches);
                throw Exception("No active replica has part " + entry.new_part_name + " or covering part", ErrorCodes::NO_REPLICA_HAS_PART);
            }
        }

        try
        {
            if (!fetchPart(entry.actual_new_part_name, zookeeper_path + "/replicas/" + replica, false, entry.quorum))
                return false;
        }
        catch (Exception & e)
        {
            /// No stacktrace, just log message
            if (e.code() == ErrorCodes::RECEIVED_ERROR_TOO_MANY_REQUESTS)
                e.addMessage("Too busy replica. Will try later.");
            throw;
        }

        if (entry.type == LogEntry::MERGE_PARTS)
            ProfileEvents::increment(ProfileEvents::ReplicatedPartFetchesOfMerged);
    }
    catch (...)
    {
        /** If you can not download the part you need for some merge, it's better not to try to get other parts for this merge,
          * but try to get already merged part. To do this, move the action to get the remaining parts
          * for this merge at the end of the queue.
          */
        try
        {
            auto parts_for_merge = queue.moveSiblingPartsForMergeToEndOfQueue(entry.new_part_name);

            if (!parts_for_merge.empty() && replica.empty())
            {
                LOG_INFO(log, "No active replica has part " << entry.new_part_name << ". Will fetch merged part instead.");
                return false;
            }

            /** If no active replica has a part, and there is no merge in the queue with its participation,
              * check to see if any (active or inactive) replica has such a part or covering it.
              */
            if (replica.empty())
                enqueuePartForCheck(entry.new_part_name);
        }
        catch (...)
        {
            tryLogCurrentException(log, __PRETTY_FUNCTION__);
        }

        throw;
    }

    return true;
}


void StorageReplicatedMergeTree::executeDropRange(const StorageReplicatedMergeTree::LogEntry & entry)
{
    LOG_INFO(log, (entry.detach ? "Detaching" : "Removing") << " parts inside " << entry.new_part_name << ".");

<<<<<<< HEAD
    queue.removePartProducingOpsInRange(getZooKeeper(), entry.new_part_name);
=======
    auto drop_range_info = MergeTreePartInfo::fromPartName(entry.new_part_name, data.format_version);
    queue.removeGetsAndMergesInRange(getZooKeeper(), drop_range_info);
>>>>>>> d4b861df

    LOG_DEBUG(log, (entry.detach ? "Detaching" : "Removing") << " parts.");

    /// Delete the parts contained in the range to be deleted.
    /// It's important that no old parts remain (after the merge), because otherwise,
    ///  after adding a new replica, this new replica downloads them, but does not delete them.
    /// And, if you do not, the parts will come to life after the server is restarted.
    /// Therefore, we use all data parts.

    MergeTreeData::DataPartsVector parts_to_remove;
    {
        auto data_parts_lock = data.lockParts();
        parts_to_remove = data.removePartsInRangeFromWorkingSet(drop_range_info, true, true, data_parts_lock);
    }

    if (entry.detach)
    {
        /// If DETACH clone parts to detached/ directory
        for (const auto & part : parts_to_remove)
        {
            LOG_INFO(log, "Detaching " << part->relative_path);
            part->makeCloneInDetached("");
        }
    }

    /// Forcibly remove parts from ZooKeeper
    tryRemovePartsFromZooKeeperWithRetries(parts_to_remove);

    LOG_INFO(log, (entry.detach ? "Detached " : "Removed ") << parts_to_remove.size() << " parts inside " << entry.new_part_name << ".");

    /// We want to remove dropped parts from disk as soon as possible
    /// To be removed a partition should have zero refcount, therefore call the cleanup thread at exit
    parts_to_remove.clear();
    cleanup_thread->schedule();
}


void StorageReplicatedMergeTree::executeClearColumnInPartition(const LogEntry & entry)
{
    LOG_INFO(log, "Clear column " << entry.column_name << " in parts inside " << entry.new_part_name << " range");

    auto entry_part_info = MergeTreePartInfo::fromPartName(entry.new_part_name, data.format_version);

    /// Assume optimistic scenario, i.e. conflicts are very rare
    /// So, if conflicts are found, throw an exception and will retry execution later
    queue.checkThereAreNoConflictsInRange(entry_part_info, entry.znode_name);

    /// We don't change table structure, only data in some parts
    /// To disable reading from these parts, we will sequentially acquire write lock for each part inside alterDataPart()
    /// If we will lock the whole table here, a deadlock can occur. For example, if use use Buffer table (CLICKHOUSE-3238)
    auto lock_read_structure = lockStructure(false, __PRETTY_FUNCTION__);

    auto zookeeper = getZooKeeper();

    AlterCommand alter_command;
    alter_command.type = AlterCommand::DROP_COLUMN;
    alter_command.column_name = entry.column_name;

    auto new_columns = getColumns();
    alter_command.apply(new_columns);

    size_t modified_parts = 0;
    auto parts = data.getDataParts();
    auto columns_for_parts = new_columns.getAllPhysical();
    for (const auto & part : parts)
    {
        if (!entry_part_info.contains(part->info))
            continue;

        LOG_DEBUG(log, "Clearing column " << entry.column_name << " in part " << part->name);

        auto transaction = data.alterDataPart(part, columns_for_parts, data.primary_expr_ast, false);
        if (!transaction)
            continue;

        /// Update part metadata in ZooKeeper.
        zkutil::Requests ops;
        ops.emplace_back(zkutil::makeSetRequest(
            replica_path + "/parts/" + part->name + "/columns", transaction->getNewColumns().toString(), -1));
        ops.emplace_back(zkutil::makeSetRequest(
            replica_path + "/parts/" + part->name + "/checksums", getChecksumsForZooKeeper(transaction->getNewChecksums()), -1));

        zookeeper->multi(ops);

        transaction->commit();
        ++modified_parts;
    }

    LOG_DEBUG(log, "Cleared column " << entry.column_name << " in " << modified_parts << " parts");

    /// Recalculate columns size (not only for the modified column)
    data.recalculateColumnSizes();
}


bool StorageReplicatedMergeTree::executeReplaceRange(const StorageReplicatedMergeTree::LogEntry & entry)
{
    Stopwatch watch;
    auto & entry_replace = *entry.replace_range_entry;

    MergeTreePartInfo drop_range = MergeTreePartInfo::fromPartName(entry_replace.drop_range_part_name, data.format_version);
    /// Range with only one block has special meaning ATTACH PARTITION
    bool replace = drop_range.getBlocksCount() > 1;

    queue.removeGetsAndMergesInRange(getZooKeeper(), drop_range);

    struct PartDescription
    {
        PartDescription(size_t index_, const String & src_part_name_, const String & new_part_name_, const String & checksum_hex_,
                        MergeTreeDataFormatVersion format_version)
            : index(index_),
            src_part_name(src_part_name_), src_part_info(MergeTreePartInfo::fromPartName(src_part_name_, format_version)),
            new_part_name(new_part_name_), new_part_info(MergeTreePartInfo::fromPartName(new_part_name_, format_version)),
            checksum_hex(checksum_hex_) {}

        size_t index; // in log entry arrays
        String src_part_name;
        MergeTreePartInfo src_part_info;
        String new_part_name;
        MergeTreePartInfo new_part_info;
        String checksum_hex;

        /// Part which will be comitted
        MergeTreeData::MutableDataPartPtr res_part;

        /// We could find a covering part
        MergeTreePartInfo found_new_part_info;
        String found_new_part_name;

        /// Hold pointer to part in source table if will clone it from local table
        MergeTreeData::DataPartPtr src_table_part;

        /// A replica that will be used to fetch part
        String replica;
    };

    using PartDescriptionPtr = std::shared_ptr<PartDescription>;
    using PartDescriptions = std::vector<PartDescriptionPtr>;

    PartDescriptions all_parts;
    PartDescriptions parts_to_add;
    MergeTreeData::DataPartsVector parts_to_remove;

    auto structure_lock_dst_table = lockStructure(false, __PRETTY_FUNCTION__);

    for (size_t i = 0; i < entry_replace.new_part_names.size(); ++i)
    {
        all_parts.emplace_back(std::make_shared<PartDescription>(i,
            entry_replace.src_part_names.at(i),
            entry_replace.new_part_names.at(i),
            entry_replace.part_names_checksums.at(i),
            data.format_version));
    }

    /// What parts we should add? Or we have already added all required parts (we an replica-intializer)
    {
        auto data_parts_lock = data.lockParts();

        for (const PartDescriptionPtr & part_desc : all_parts)
        {
            if (!data.getActiveContainingPart(part_desc->new_part_info, MergeTreeDataPartState::Committed, data_parts_lock))
                parts_to_add.emplace_back(part_desc);
        }

        if (parts_to_add.empty() && replace)
            parts_to_remove = data.removePartsInRangeFromWorkingSet(drop_range, true, false, data_parts_lock);
    }

    if (parts_to_add.empty())
    {
        LOG_INFO(log, "All parts from REPLACE PARTITION command have been already attached");
        tryRemovePartsFromZooKeeperWithRetries(parts_to_remove);
        return true;
    }

    if (!parts_to_add.empty() && parts_to_add.size() < all_parts.size())
    {
        LOG_WARNING(log, "Some (but not all) parts from REPLACE PARTITION command already exist. REPLACE PARTITION will not be atomic.");
    }

    StoragePtr source_table;
    TableStructureReadLockPtr structure_lock_src_table;
    String source_table_name = entry_replace.from_database + "." + entry_replace.from_table;

    auto clone_data_parts_from_source_table = [&] () -> size_t
    {
        source_table = context.tryGetTable(entry_replace.from_database, entry_replace.from_table);
        if (!source_table)
        {
            LOG_DEBUG(log, "Can't use " << source_table_name << " as source table for REPLACE PARTITION command. It does not exist.");
            return 0;
        }

        MergeTreeData * src_data = nullptr;
        try
        {
<<<<<<< HEAD
            queue.pullLogsToQueue(getZooKeeper(), queue_updating_event);
            last_queue_update_finish_time.store(time(nullptr));
            update_in_progress = false;
            queue_updating_event->wait();
=======
            src_data = data.checkStructureAndGetMergeTreeData(source_table);
>>>>>>> d4b861df
        }
        catch (Exception & e)
        {
            LOG_INFO(log, "Can't use " << source_table_name << " as source table for REPLACE PARTITION command. Will fetch all parts."
                           << " Reason: " << getCurrentExceptionMessage(false));
            return 0;
        }

        structure_lock_src_table = source_table->lockStructure(false, __PRETTY_FUNCTION__);

        MergeTreeData::DataPartStates valid_states{MergeTreeDataPartState::PreCommitted, MergeTreeDataPartState::Committed,
                                                   MergeTreeDataPartState::Outdated};

        size_t num_clonable_parts = 0;
        for (PartDescriptionPtr & part_desc : parts_to_add)
        {
            auto src_part = src_data->getPartIfExists(part_desc->src_part_info, valid_states);
            if (!src_part)
            {
                LOG_DEBUG(log, "There is no part " << part_desc->src_part_name << " in " << source_table_name);
                continue;
            }

            String checksum_hex;
            {
                std::shared_lock<std::shared_mutex> part_lock(src_part->columns_lock);
                checksum_hex = src_part->checksums.getTotalChecksumHex();
            }

            if (checksum_hex != part_desc->checksum_hex)
            {
                LOG_DEBUG(log, "Part " << part_desc->src_part_name << " of " << source_table_name << " has inappropriate checksum");
                /// TODO: check version
                continue;
            }

            part_desc->found_new_part_name = part_desc->new_part_name;
            part_desc->found_new_part_info = part_desc->new_part_info;
            part_desc->src_table_part = src_part;

            ++num_clonable_parts;
        }

        return num_clonable_parts;
    };

    size_t num_clonable_parts = clone_data_parts_from_source_table();
    LOG_DEBUG(log, "Found " << num_clonable_parts << " parts that could be cloned (of " << parts_to_add.size() << " required parts)");

    ActiveDataPartSet adding_parts_active_set(data.format_version);
    std::unordered_map<String, PartDescriptionPtr> part_name_to_desc;

    for (PartDescriptionPtr & part_desc : parts_to_add)
    {
        if (part_desc->src_table_part)
        {
            /// It is clonable part
            adding_parts_active_set.addUnlocked(part_desc->new_part_name);
            part_name_to_desc.emplace(part_desc->new_part_name, part_desc);
            continue;
        }

        /// Firstly, try find exact part to produce more accurate part set
        String replica = findReplicaHavingPart(part_desc->new_part_name, true);
        String found_part_name;
        /// TODO: check version

        if (replica.empty())
        {
            LOG_DEBUG(log, "Part " <<  part_desc->new_part_name << " is not found on remote replicas");

            /// Fallback to covering part
            replica = findReplicaHavingCoveringPart(part_desc->new_part_name, true, found_part_name);

            if (replica.empty())
            {
                /// It is not fail, since adjacent parts could cover current part
                LOG_DEBUG(log, "Parts covering " <<  part_desc->new_part_name << " are not found on remote replicas");
                continue;
            }
        }
        else
        {
            found_part_name = part_desc->new_part_name;
        }

        part_desc->found_new_part_name = found_part_name;
        part_desc->found_new_part_info = MergeTreePartInfo::fromPartName(found_part_name, data.format_version);
        part_desc->replica = replica;

        adding_parts_active_set.addUnlocked(part_desc->found_new_part_name);
        part_name_to_desc.emplace(part_desc->found_new_part_name, part_desc);
    }

    /// Check that we could cover whole range
    for (PartDescriptionPtr & part_desc : parts_to_add)
    {
        if (adding_parts_active_set.getContainingPartUnlocked(part_desc->new_part_info).empty())
        {
            throw Exception("Not found part " + part_desc->new_part_name +
                            " (or part covering it) neither source table neither remote replicas" , ErrorCodes::NO_REPLICA_HAS_PART);
        }
    }

    /// Filter covered parts
    PartDescriptions final_parts;
    {
        Strings final_part_names = adding_parts_active_set.getPartsUnlocked();

        for (const String & final_part_name : final_part_names)
        {
            auto part_desc = part_name_to_desc[final_part_name];
            if (!part_desc)
                throw Exception("There is no final part " + final_part_name + ". This is a bug", ErrorCodes::LOGICAL_ERROR);

            final_parts.emplace_back(part_desc);

            if (final_parts.size() > 1)
            {
                auto & prev = *final_parts[final_parts.size() - 2];
                auto & curr = *final_parts[final_parts.size() - 1];

                if (!prev.found_new_part_info.isDisjoint(curr.found_new_part_info))
                {
                    throw Exception("Intersected final parts detected: " + prev.found_new_part_name
                                    + " and " + curr.found_new_part_name + ". It should be investigated.");
                }
            }
        }
    }

    static const String TMP_PREFIX = "tmp_replace_from_";

    auto obtain_part = [&] (PartDescriptionPtr & part_desc)
    {
        if (part_desc->src_table_part)
        {
            std::shared_lock<std::shared_mutex> part_lock(part_desc->src_table_part->columns_lock);

            if (part_desc->checksum_hex != part_desc->src_table_part->checksums.getTotalChecksumHex())
                throw Exception("Checksums of " + part_desc->src_table_part->name + " is suddenly changed", ErrorCodes::UNFINISHED);

            part_desc->res_part = data.cloneAndLoadDataPart(
                part_desc->src_table_part, TMP_PREFIX + "clone_", part_desc->new_part_info);
        }
        else if (!part_desc->replica.empty())
        {
            String replica_path = zookeeper_path + "/replicas/" + part_desc->replica;
            ReplicatedMergeTreeAddress address(getZooKeeper()->get(replica_path + "/host"));
            auto timeouts = ConnectionTimeouts::getHTTPTimeouts(context.getSettingsRef());

            part_desc->res_part = fetcher.fetchPart(part_desc->found_new_part_name, replica_path,
                                                    address.host, address.replication_port, timeouts, false, TMP_PREFIX + "fetch_");

            /// TODO: check columns_version of fetched part

            ProfileEvents::increment(ProfileEvents::ReplicatedPartFetches);
        }
        else
            throw Exception("There is no receipt to produce part " + part_desc->new_part_name + ". This is bug", ErrorCodes::LOGICAL_ERROR);
    };

    /// Download or clone parts
    /// TODO: make it in parallel
    for (PartDescriptionPtr & part_desc : final_parts)
        obtain_part(part_desc);

    MergeTreeData::MutableDataPartsVector res_parts;
    for (PartDescriptionPtr & part_desc : final_parts)
        res_parts.emplace_back(part_desc->res_part);

    try
    {
        /// Commit parts
        auto zookeeper = getZooKeeper();
        MergeTreeData::Transaction transaction;

        zkutil::Requests ops;
        for (PartDescriptionPtr & part_desc : final_parts)
        {
            data.renameTempPartAndReplace(part_desc->res_part, nullptr, &transaction);
            getCommitPartOps(ops, part_desc->res_part);

            if (ops.size() > zkutil::MULTI_BATCH_SIZE)
            {
                zookeeper->multi(ops);
                ops.clear();
            }
        }

        if (!ops.empty())
            zookeeper->multi(ops);

        {
            auto data_parts_lock = data.lockParts();

            transaction.commit(&data_parts_lock);
            if (replace)
                parts_to_remove = data.removePartsInRangeFromWorkingSet(drop_range, true, false, data_parts_lock);
        }

        PartLog::addNewParts(this->context, res_parts, watch.elapsed());
    }
    catch (...)
    {
        PartLog::addNewParts(this->context, res_parts, watch.elapsed(), ExecutionStatus::fromCurrentException());
        throw;
    }

    tryRemovePartsFromZooKeeperWithRetries(parts_to_remove);
    res_parts.clear();
    parts_to_remove.clear();
    cleanup_thread->schedule();

    return true;
}


void StorageReplicatedMergeTree::queueUpdatingThread()
{
    //most probably this check is not relevant
    if (shutdown_called)
        return;

    if (!queue_update_in_progress)
    {
        last_queue_update_start_time.store(time(nullptr));
        queue_update_in_progress = true;
    }
    try
    {
        pullLogsToQueue(queue_updating_task_handle);
        last_queue_update_finish_time.store(time(nullptr));
        queue_update_in_progress = false;
    }
    catch (const zkutil::KeeperException & e)
    {
        tryLogCurrentException(log, __PRETTY_FUNCTION__);

        if (e.code == ZooKeeperImpl::ZooKeeper::ZSESSIONEXPIRED)
            return;

        queue_updating_task_handle->scheduleAfter(QUEUE_UPDATE_ERROR_SLEEP_MS);
    }
    catch (...)
    {
        tryLogCurrentException(log, __PRETTY_FUNCTION__);
        queue_updating_task_handle->scheduleAfter(QUEUE_UPDATE_ERROR_SLEEP_MS);
    }
}


void StorageReplicatedMergeTree::mutationsUpdatingThread()
{
    setThreadName("ReplMTMutUpd");

    while (!shutdown_called)
    {
        try
        {
            queue.updateMutations(getZooKeeper(), mutations_updating_event);
            mutations_updating_event->wait();
        }
        catch (...)
        {
            tryLogCurrentException(log, __PRETTY_FUNCTION__);
            mutations_updating_event->tryWait(QUEUE_UPDATE_ERROR_SLEEP_MS);
        }
    }

    LOG_DEBUG(log, "Mutations updating thread finished");
}


bool StorageReplicatedMergeTree::queueTask()
{
    /// If replication queue is stopped exit immediately as we successfully executed the task
    if (queue.block.isCancelled())
    {
        std::this_thread::sleep_for(std::chrono::milliseconds(5));
        return true;
    }

    /// This object will mark the element of the queue as running.
    ReplicatedMergeTreeQueue::SelectedEntry selected;

    try
    {
        selected = queue.selectEntryToProcess(merger_mutator, data);
    }
    catch (...)
    {
        tryLogCurrentException(log, __PRETTY_FUNCTION__);
    }

    LogEntryPtr & entry = selected.first;

    if (!entry)
        return false;

    time_t prev_attempt_time = entry->last_attempt_time;

    bool res = queue.processEntry([this]{ return getZooKeeper(); }, entry, [&](LogEntryPtr & entry)
    {
        try
        {
            return executeLogEntry(*entry);
        }
        catch (const Exception & e)
        {
            if (e.code() == ErrorCodes::NO_REPLICA_HAS_PART)
            {
                /// If no one has the right part, probably not all replicas work; We will not write to log with Error level.
                LOG_INFO(log, e.displayText());
            }
            else if (e.code() == ErrorCodes::ABORTED)
            {
                /// Interrupted merge or downloading a part is not an error.
                LOG_INFO(log, e.message());
            }
            else if (e.code() == ErrorCodes::PART_IS_TEMPORARILY_LOCKED)
            {
                /// Part cannot be added temporarily
                LOG_INFO(log, e.displayText());
            }
            else
                tryLogCurrentException(log, __PRETTY_FUNCTION__);

            /** This exception will be written to the queue element, and it can be looked up using `system.replication_queue` table.
              * The thread that performs this action will sleep a few seconds after the exception.
              * See `queue.processEntry` function.
              */
            throw;
        }
        catch (...)
        {
            tryLogCurrentException(log, __PRETTY_FUNCTION__);
            throw;
        }
    });

    /// We will go to sleep if the processing fails and if we have already processed this record recently.
    bool need_sleep = !res && (entry->last_attempt_time - prev_attempt_time < 10);

    /// If there was no exception, you do not need to sleep.
    return !need_sleep;
}


<<<<<<< HEAD
=======
namespace
{
    bool canMergePartsAccordingToZooKeeperInfo(
        const MergeTreeData::DataPartPtr & left,
        const MergeTreeData::DataPartPtr & right,
        zkutil::ZooKeeperPtr && zookeeper, const String & zookeeper_path, const MergeTreeData & data, String * out_reason = nullptr)
    {
        const String & partition_id = left->info.partition_id;

        /// You can not merge parts, among which is a part for which the quorum is unsatisfied.
        /// Note: theoretically, this could be resolved. But this will make logic more complex.
        String quorum_node_value;
        if (zookeeper->tryGet(zookeeper_path + "/quorum/status", quorum_node_value))
        {
            ReplicatedMergeTreeQuorumEntry quorum_entry;
            quorum_entry.fromString(quorum_node_value);

            auto part_info = MergeTreePartInfo::fromPartName(quorum_entry.part_name, data.format_version);

            if (part_info.min_block != part_info.max_block)
                throw Exception("Logical error: part written with quorum covers more than one block numbers", ErrorCodes::LOGICAL_ERROR);

            if (left->info.max_block <= part_info.min_block && right->info.min_block >= part_info.max_block)
            {
                if (out_reason)
                    *out_reason = "Quorum status condition is unsatisfied";
                return false;
            }
        }

        /// Won't merge last_part even if quorum is satisfied, because we gonna check if replica has this part
        /// on SELECT execution.
        String quorum_last_part;
        if (zookeeper->tryGet(zookeeper_path + "/quorum/last_part", quorum_last_part) && quorum_last_part.empty() == false)
        {
            auto part_info = MergeTreePartInfo::fromPartName(quorum_last_part, data.format_version);

            if (part_info.min_block != part_info.max_block)
                throw Exception("Logical error: part written with quorum covers more than one block numbers", ErrorCodes::LOGICAL_ERROR);

            if (left->info.max_block <= part_info.min_block && right->info.min_block >= part_info.max_block)
            {
                if (out_reason)
                    *out_reason = "Quorum 'last part' condition is unsatisfied";
                return false;
            }
        }

        /// You can merge the parts, if all the numbers between them are abandoned - do not correspond to any blocks.
        for (Int64 number = left->info.max_block + 1; number <= right->info.min_block - 1; ++number)
        {
            String path1 = zookeeper_path +              "/block_numbers/" + partition_id + "/block-" + padIndex(number);
            String path2 = zookeeper_path + "/nonincrement_block_numbers/" + partition_id + "/block-" + padIndex(number);

            if (AbandonableLockInZooKeeper::check(path1, *zookeeper) != AbandonableLockInZooKeeper::ABANDONED &&
                AbandonableLockInZooKeeper::check(path2, *zookeeper) != AbandonableLockInZooKeeper::ABANDONED)
            {
                if (out_reason)
                    *out_reason = "Block " + toString(number) + " in gap between merging parts " + left->name + " and "
                                  + right->name + " is not abandoned";
                return false;
            }
        }

        return true;
    }
}

    /// If any of the parts is already going to be merged into a larger one, do not agree to merge it.
    bool partsWillNotBeMergedOrDisabled(const MergeTreeData::DataPartPtr & left, const MergeTreeData::DataPartPtr & right,
                                        ReplicatedMergeTreeQueue & queue, String * out_reason = nullptr)
    {
        String covering_part;
        auto set_reason = [&] (const String & part_name)
        {
            if (out_reason)
            {
                *out_reason = "Part " + part_name + " cannot be merged yet";
                if (!covering_part.empty())
                    *out_reason += ", a merge " + covering_part + " a covering it has already assigned";
                else
                    *out_reason += ", it is temporarily disabled";
            }
            return false;
        };

        if (queue.partWillBeMergedOrMergesDisabled(left->name, &covering_part))
            return set_reason(left->name);

        if (left.get() != right.get() && queue.partWillBeMergedOrMergesDisabled(right->name, &covering_part))
            return set_reason(right->name);

        return true;
    }


    /** It can take a long time to determine whether it is possible to merge two adjacent parts.
    * Two adjacent parts can be merged if all block numbers between their numbers are not used (abandoned).
    * This means that another part can not be inserted between these parts.
    *
    * But if the numbers of adjacent blocks differ much (usually if there are many "abandoned" blocks between them),
    *  then too many read requests are made to ZooKeeper to find out if it's possible to merge them.
    *
    * Let's use a statement that if a couple of parts were possible to merge, and their merge is not yet planned,
    *  then now they can be merged, and we will remember this state,
    *  not to send multiple identical requests to ZooKeeper.
    */

    /** Cache for function, that returns bool.
    * If function returned true, cache it forever.
    * If function returned false, cache it for exponentially growing time.
    * Not thread safe.
    */
    template <typename Key>
    struct CachedMergingPredicate
    {
        using clock = std::chrono::steady_clock;

        struct Expiration
        {
            static constexpr clock::duration min_delay = std::chrono::seconds(1);
            static constexpr clock::duration max_delay = std::chrono::seconds(600);
            static constexpr double exponent_base = 2;

            clock::time_point expire_time;
            clock::duration delay = clock::duration::zero();

            void next(clock::time_point now)
            {
                if (delay == clock::duration::zero())
                    delay = min_delay;
                else
                {
                    delay *= exponent_base;
                    if (delay > max_delay)
                        delay = max_delay;
                }

                expire_time = now + delay;
            }

            bool expired(clock::time_point now) const
            {
                return now > expire_time;
            }
        };

        std::set<Key> true_keys;
        std::map<Key, Expiration> false_keys;

        template <typename Function, typename ArgsToKey, typename... Args>
        bool get(clock::time_point now, Function && function, ArgsToKey && args_to_key, Args &&... args)
        {
            Key key{args_to_key(std::forward<Args>(args)...)};

            if (true_keys.count(key))
                return true;

            auto it = false_keys.find(key);
            if (false_keys.end() != it && !it->second.expired(now))
                return false;

            bool value = function(std::forward<Args>(args)...);

            if (value)
                true_keys.insert(key);
            else
                false_keys[key].next(now);

            return value;
        }
    };

    template <typename Key> constexpr CachedMergingPredicate<Key>::clock::duration CachedMergingPredicate<Key>::Expiration::min_delay;
    template <typename Key> constexpr CachedMergingPredicate<Key>::clock::duration CachedMergingPredicate<Key>::Expiration::max_delay;
    template <typename Key> constexpr double CachedMergingPredicate<Key>::Expiration::exponent_base;

>>>>>>> d4b861df
void StorageReplicatedMergeTree::mergeSelectingThread()
{
    if (!is_leader)
        return;

<<<<<<< HEAD
    while (is_leader)
    {
        bool success = false;
=======
    bool success = false;

    try
    {
        std::lock_guard<std::mutex> merge_selecting_lock(merge_selecting_mutex);

        /// You need to load new entries into the queue before you select parts to merge.
        ///  (so we know which parts are already going to be merged).
        /// We must select parts for merge under the mutex because other threads (OPTIMIZE queries) could push new merges.
        if (merge_selecting_logs_pulling_is_required)
        {
            pullLogsToQueue();
            merge_selecting_logs_pulling_is_required = false;
        }

        /// If many merges is already queued, then will queue only small enough merges.
        /// Otherwise merge queue could be filled with only large merges,
        /// and in the same time, many small parts could be created and won't be merged.
        size_t merges_queued = queue.countMerges();
>>>>>>> d4b861df

        if (merges_queued >= data.settings.max_replicated_merges_in_queue)
        {
<<<<<<< HEAD
            /// We must select parts for merge under merge_selecting_mutex because other threads
            /// (OPTIMIZE queries) can assign new merges.
            std::lock_guard<std::mutex> merge_selecting_lock(merge_selecting_mutex);

            auto zookeeper = getZooKeeper();

            ReplicatedMergeTreeMergePredicate merge_pred = queue.getMergePredicate(zookeeper);

            /// If many merges is already queued, then will queue only small enough merges.
            /// Otherwise merge queue could be filled with only large merges,
            /// and in the same time, many small parts could be created and won't be merged.
            size_t merges_and_mutations_queued = merge_pred.countMergesAndPartMutations();
            if (merges_and_mutations_queued >= data.settings.max_replicated_merges_in_queue)
            {
                LOG_TRACE(log, "Number of queued merges and part mutations (" << merges_and_mutations_queued
                    << ") is greater than max_replicated_merges_in_queue ("
                    << data.settings.max_replicated_merges_in_queue << "), so won't select new parts to merge or mutate.");
            }
            else
            {
                size_t max_source_parts_size = merger_mutator.getMaxSourcePartsSize(
                    data.settings.max_replicated_merges_in_queue, merges_and_mutations_queued);

                if (max_source_parts_size > 0)
                {
                    MergeTreeDataMergerMutator::FuturePart future_merged_part;
                    if (merger_mutator.selectPartsToMerge(future_merged_part, false, max_source_parts_size, merge_pred))
                    {
                        success = createLogEntryToMergeParts(zookeeper, future_merged_part.parts, future_merged_part.name, deduplicate);
                    }
                    else if (merge_pred.countMutations() > 0)
                    {
                        /// Choose a part to mutate.

                        MergeTreeData::DataPartsVector data_parts = data.getDataPartsVector();
                        for (const auto & part : data_parts)
                        {
                            if (part->bytes_on_disk > max_source_parts_size)
                                continue;

                            std::optional<Int64> desired_mutation_version = merge_pred.getDesiredMutationVersion(part);
                            if (!desired_mutation_version)
                                continue;

                            if (createLogEntryToMutatePart(*part, *desired_mutation_version))
                            {
                                success = true;
                                break;
                            }
                        }
                    }
                }
            }
        }
        catch (...)
        {
            tryLogCurrentException(log, __PRETTY_FUNCTION__);
=======
            LOG_TRACE(log, "Number of queued merges (" << merges_queued
                << ") is greater than max_replicated_merges_in_queue ("
                << data.settings.max_replicated_merges_in_queue << "), so won't select new parts to merge.");
        }
        else
        {
            MergeTreeDataMerger::FuturePart future_merged_part;

            size_t max_parts_size_for_merge = merger.getMaxPartsSizeForMerge(data.settings.max_replicated_merges_in_queue, merges_queued);

            merge_sel_state->now = std::chrono::steady_clock::now();

            if (max_parts_size_for_merge > 0
                && merger.selectPartsToMerge(future_merged_part, false, max_parts_size_for_merge, merge_sel_state->can_merge))
            {
                merge_selecting_logs_pulling_is_required = true;
                success = createLogEntryToMergeParts(future_merged_part.parts, future_merged_part.name, merge_sel_state->deduplicate);
            }
>>>>>>> d4b861df
        }
    }
    catch (...)
    {
        tryLogCurrentException(log, __PRETTY_FUNCTION__);
    }

    if (!is_leader)
        return;

    if (!success)
        merge_selecting_task_handle->scheduleAfter(MERGE_SELECTING_SLEEP_MS);
    else
        merge_selecting_task_handle->schedule();

}


bool StorageReplicatedMergeTree::createLogEntryToMergeParts(
    zkutil::ZooKeeperPtr & zookeeper,
    const MergeTreeData::DataPartsVector & parts,
    const String & merged_name,
    bool deduplicate,
    ReplicatedMergeTreeLogEntryData * out_log_entry)
{
    bool all_in_zk = true;
    for (const auto & part : parts)
    {
        /// If there is no information about part in ZK, we will not merge it.
        if (!zookeeper->exists(replica_path + "/parts/" + part->name))
        {
            all_in_zk = false;

            if (part->modification_time + MAX_AGE_OF_LOCAL_PART_THAT_WASNT_ADDED_TO_ZOOKEEPER < time(nullptr))
            {
                LOG_WARNING(log, "Part " << part->name << " (that was selected for merge)"
                    << " with age " << (time(nullptr) - part->modification_time)
                    << " seconds exists locally but not in ZooKeeper."
                    << " Won't do merge with that part and will check it.");
                enqueuePartForCheck(part->name);
            }
        }
    }
    if (!all_in_zk)
        return false;

    ReplicatedMergeTreeLogEntryData entry;
    entry.type = LogEntry::MERGE_PARTS;
    entry.source_replica = replica_name;
    entry.new_part_name = merged_name;
    entry.deduplicate = deduplicate;
    entry.create_time = time(nullptr);

    for (const auto & part : parts)
        entry.source_parts.push_back(part->name);

    String path_created = zookeeper->create(zookeeper_path + "/log/log-", entry.toString(), zkutil::CreateMode::PersistentSequential);
    entry.znode_name = path_created.substr(path_created.find_last_of('/') + 1);

    const String & partition_id = parts[0]->info.partition_id;
    for (size_t i = 0; i + 1 < parts.size(); ++i)
    {
        /// Remove the unnecessary entries about non-existent blocks.
        for (Int64 number = parts[i]->info.max_block + 1; number <= parts[i + 1]->info.min_block - 1; ++number)
        {
            zookeeper->tryRemove(zookeeper_path + "/block_numbers/" + partition_id + "/block-" + padIndex(number));
        }
    }

    if (out_log_entry)
        *out_log_entry = entry;

    return true;
}


bool StorageReplicatedMergeTree::createLogEntryToMutatePart(const MergeTreeDataPart & part, Int64 mutation_version)
{
    auto zookeeper = getZooKeeper();

    /// If there is no information about part in ZK, we will not mutate it.
    if (!zookeeper->exists(replica_path + "/parts/" + part.name))
    {
        if (part.modification_time + MAX_AGE_OF_LOCAL_PART_THAT_WASNT_ADDED_TO_ZOOKEEPER < time(nullptr))
        {
            LOG_WARNING(log, "Part " << part.name << " (that was selected for mutation)"
                << " with age " << (time(nullptr) - part.modification_time)
                << " seconds exists locally but not in ZooKeeper."
                << " Won't mutate that part and will check it.");
            enqueuePartForCheck(part.name);
        }

        return false;
    }

    MergeTreePartInfo new_part_info = part.info;
    new_part_info.mutation = mutation_version;

    String new_part_name = part.getNewName(new_part_info);

    ReplicatedMergeTreeLogEntryData entry;
    entry.type = LogEntry::MUTATE_PART;
    entry.source_replica = replica_name;
    entry.source_parts.push_back(part.name);
    entry.new_part_name = new_part_name;
    entry.create_time = time(nullptr);

    zookeeper->create(zookeeper_path + "/log/log-", entry.toString(), zkutil::CreateMode::PersistentSequential);
    return true;
}


void StorageReplicatedMergeTree::removePartFromZooKeeper(const String & part_name, zkutil::Requests & ops)
{
    String part_path = replica_path + "/parts/" + part_name;

    ops.emplace_back(zkutil::makeRemoveRequest(part_path + "/checksums", -1));
    ops.emplace_back(zkutil::makeRemoveRequest(part_path + "/columns", -1));
    ops.emplace_back(zkutil::makeRemoveRequest(part_path, -1));
}


void StorageReplicatedMergeTree::removePartAndEnqueueFetch(const String & part_name)
{
    auto zookeeper = getZooKeeper();

    String part_path = replica_path + "/parts/" + part_name;

    LogEntryPtr log_entry = std::make_shared<LogEntry>();
    log_entry->type = LogEntry::GET_PART;
    log_entry->create_time = tryGetPartCreateTime(zookeeper, replica_path, part_name);
    log_entry->source_replica = "";
    log_entry->new_part_name = part_name;

    zkutil::Requests ops;
    ops.emplace_back(zkutil::makeCreateRequest(
        replica_path + "/queue/queue-", log_entry->toString(),
        zkutil::CreateMode::PersistentSequential));

    removePartFromZooKeeper(part_name, ops);

    auto results = zookeeper->multi(ops);

    String path_created = dynamic_cast<const zkutil::CreateResponse &>(*results[0]).path_created;
    log_entry->znode_name = path_created.substr(path_created.find_last_of('/') + 1);
    queue.insert(zookeeper, log_entry);
}


void StorageReplicatedMergeTree::enterLeaderElection()
{
    auto callback = [this]()
    {
        CurrentMetrics::add(CurrentMetrics::LeaderReplica);
        LOG_INFO(log, "Became leader");

        is_leader = true;
		merge_sel_state->clearState();
        merge_selecting_task_handle->activate();
        merge_selecting_task_handle->schedule();
    };

    try
    {
        leader_election = std::make_shared<zkutil::LeaderElection>(
            context.getSchedulePool(),
            zookeeper_path + "/leader_election",
            *current_zookeeper,    /// current_zookeeper lives for the lifetime of leader_election,
                                   ///  since before changing `current_zookeeper`, `leader_election` object is destroyed in `partialShutdown` method.
            callback,
            replica_name);
    }
    catch (...)
    {
        leader_election = nullptr;
        throw;
    }
}

void StorageReplicatedMergeTree::exitLeaderElection()
{
    if (!leader_election)
        return;

    /// Shut down the leader election thread to avoid suddenly becoming the leader again after
    /// we have stopped the merge_selecting_thread, but before we have deleted the leader_election object.
    leader_election->shutdown();

    if (is_leader)
    {
        CurrentMetrics::sub(CurrentMetrics::LeaderReplica);
        LOG_INFO(log, "Stopped being leader");

        is_leader = false;
        merge_selecting_task_handle->deactivate();
    }

    /// Delete the node in ZK only after we have stopped the merge_selecting_thread - so that only one
    /// replica assigns merges at any given time.
    leader_election = nullptr;
}


String StorageReplicatedMergeTree::findReplicaHavingPart(const String & part_name, bool active)
{
    auto zookeeper = getZooKeeper();
    Strings replicas = zookeeper->getChildren(zookeeper_path + "/replicas");

    /// Select replicas in uniformly random order.
    std::shuffle(replicas.begin(), replicas.end(), rng);

    for (const String & replica : replicas)
    {
        /// We don't interested in ourself.
        if (replica == replica_name)
            continue;

        if (zookeeper->exists(zookeeper_path + "/replicas/" + replica + "/parts/" + part_name) &&
            (!active || zookeeper->exists(zookeeper_path + "/replicas/" + replica + "/is_active")))
            return replica;

        /// Obviously, replica could become inactive or even vanish after return from this method.
    }

    return {};
}


String StorageReplicatedMergeTree::findReplicaHavingCoveringPart(const LogEntry & entry, bool active)
{
    auto zookeeper = getZooKeeper();
    Strings replicas = zookeeper->getChildren(zookeeper_path + "/replicas");

    /// Select replicas in uniformly random order.
    std::shuffle(replicas.begin(), replicas.end(), rng);

    for (const String & replica : replicas)
    {
        if (replica == replica_name)
            continue;

        if (active && !zookeeper->exists(zookeeper_path + "/replicas/" + replica + "/is_active"))
            continue;

        String largest_part_found;
        Strings parts = zookeeper->getChildren(zookeeper_path + "/replicas/" + replica + "/parts");
        for (const String & part_on_replica : parts)
        {
            if (part_on_replica == entry.new_part_name
                || MergeTreePartInfo::contains(part_on_replica, entry.new_part_name, data.format_version))
            {
                if (largest_part_found.empty()
                    || MergeTreePartInfo::contains(part_on_replica, largest_part_found, data.format_version))
                {
                    largest_part_found = part_on_replica;
                }
            }
        }

        if (!largest_part_found.empty())
        {
            bool the_same_part = largest_part_found == entry.new_part_name;

            /// Make a check in case if selected part differs from source part
            if (!the_same_part)
            {
                String reject_reason;
                if (!queue.addFuturePartIfNotCoveredByThem(largest_part_found, entry, reject_reason))
                {
                    LOG_INFO(log, "Will not fetch part " << largest_part_found << " covering " << entry.new_part_name << ". " << reject_reason);
                    return {};
                }
            }
            else
            {
                entry.actual_new_part_name = entry.new_part_name;
            }

            return replica;
        }
    }

    return {};
}


String StorageReplicatedMergeTree::findReplicaHavingCoveringPart(
    const String & part_name, bool active, String & found_part_name)
{
    auto zookeeper = getZooKeeper();
    Strings replicas = zookeeper->getChildren(zookeeper_path + "/replicas");

    /// Select replicas in uniformly random order.
    std::shuffle(replicas.begin(), replicas.end(), rng);

    String largest_part_found;
    String largest_replica_found;

    for (const String & replica : replicas)
    {
        if (replica == replica_name)
            continue;

        if (active && !zookeeper->exists(zookeeper_path + "/replicas/" + replica + "/is_active"))
            continue;

        Strings parts = zookeeper->getChildren(zookeeper_path + "/replicas/" + replica + "/parts");
        for (const String & part_on_replica : parts)
        {
            if (part_on_replica == part_name
                || MergeTreePartInfo::contains(part_on_replica, part_name, data.format_version))
            {
                if (largest_part_found.empty()
                    || MergeTreePartInfo::contains(part_on_replica, largest_part_found, data.format_version))
                {
                    largest_part_found = part_on_replica;
                    largest_replica_found = replica;
                }
            }
        }
    }

    found_part_name = largest_part_found;
    return largest_replica_found;
}



/** If a quorum is tracked for a part, update information about it in ZK.
  */
void StorageReplicatedMergeTree::updateQuorum(const String & part_name)
{
    auto zookeeper = getZooKeeper();

    /// Information on which replicas a part has been added, if the quorum has not yet been reached.
    const String quorum_status_path = zookeeper_path + "/quorum/status";
    /// The name of the previous part for which the quorum was reached.
    const String quorum_last_part_path = zookeeper_path + "/quorum/last_part";

    String value;
    zkutil::Stat stat;

    /// If there is no node, then all quorum INSERTs have already reached the quorum, and nothing is needed.
    while (zookeeper->tryGet(quorum_status_path, value, &stat))
    {
        ReplicatedMergeTreeQuorumEntry quorum_entry;
        quorum_entry.fromString(value);

        if (quorum_entry.part_name != part_name)
        {
            /// The quorum has already been achieved. Moreover, another INSERT with a quorum has already started.
            break;
        }

        quorum_entry.replicas.insert(replica_name);

        if (quorum_entry.replicas.size() >= quorum_entry.required_number_of_replicas)
        {
            /// The quorum is reached. Delete the node, and update information about the last part that was successfully written with quorum.

            zkutil::Requests ops;
            zkutil::Responses responses;
            ops.emplace_back(zkutil::makeRemoveRequest(quorum_status_path, stat.version));
            ops.emplace_back(zkutil::makeSetRequest(quorum_last_part_path, part_name, -1));
            auto code = zookeeper->tryMulti(ops, responses);

            if (code == ZooKeeperImpl::ZooKeeper::ZOK)
            {
                break;
            }
            else if (code == ZooKeeperImpl::ZooKeeper::ZNONODE)
            {
                /// The quorum has already been achieved.
                break;
            }
            else if (code == ZooKeeperImpl::ZooKeeper::ZBADVERSION)
            {
                /// Node was updated meanwhile. We must re-read it and repeat all the actions.
                continue;
            }
            else
                throw zkutil::KeeperException(code, quorum_status_path);
        }
        else
        {
            /// We update the node, registering there one more replica.
            auto code = zookeeper->trySet(quorum_status_path, quorum_entry.toString(), stat.version);

            if (code == ZooKeeperImpl::ZooKeeper::ZOK)
            {
                break;
            }
            else if (code == ZooKeeperImpl::ZooKeeper::ZNONODE)
            {
                /// The quorum has already been achieved.
                break;
            }
            else if (code == ZooKeeperImpl::ZooKeeper::ZBADVERSION)
            {
                /// Node was updated meanwhile. We must re-read it and repeat all the actions.
                continue;
            }
            else
                throw zkutil::KeeperException(code, quorum_status_path);
        }
    }
}


bool StorageReplicatedMergeTree::fetchPart(const String & part_name, const String & replica_path, bool to_detached, size_t quorum)
{
    if (auto part = data.getPartIfExists(part_name, {MergeTreeDataPart::State::Outdated, MergeTreeDataPart::State::Deleting}))
    {
        LOG_DEBUG(log, "Part " << part->getNameWithState() << " should be deleted after previous attempt before fetch");
        /// Force immediate parts cleanup to delete the part that was left from the previous fetch attempt.
        cleanup_thread->schedule();
        return false;
    }

    {
        std::lock_guard<std::mutex> lock(currently_fetching_parts_mutex);
        if (!currently_fetching_parts.insert(part_name).second)
        {
            LOG_DEBUG(log, "Part " << part_name << " is already fetching right now");
            return false;
        }
    }

    SCOPE_EXIT
    ({
        std::lock_guard<std::mutex> lock(currently_fetching_parts_mutex);
        currently_fetching_parts.erase(part_name);
    });

    LOG_DEBUG(log, "Fetching part " << part_name << " from " << replica_path);

    TableStructureReadLockPtr table_lock;
    if (!to_detached)
        table_lock = lockStructure(true, __PRETTY_FUNCTION__);

    /// Logging
    Stopwatch stopwatch;
    MergeTreeData::MutableDataPartPtr part;
    MergeTreeData::DataPartsVector replaced_parts;

    auto write_part_log = [&] (const ExecutionStatus & execution_status)
    {
        writePartLog(
            PartLogElement::DOWNLOAD_PART, execution_status, stopwatch.elapsed(),
            part_name, part, replaced_parts, nullptr);
    };

    ReplicatedMergeTreeAddress address(getZooKeeper()->get(replica_path + "/host"));
    auto timeouts = ConnectionTimeouts::getHTTPTimeouts(context.getSettingsRef());

    try
    {
        part = fetcher.fetchPart(part_name, replica_path, address.host, address.replication_port, timeouts, to_detached);

        if (!to_detached)
        {
            MergeTreeData::Transaction transaction;
            data.renameTempPartAndReplace(part, nullptr, &transaction);

            /** NOTE
              * Here, an error occurs if ALTER occurred with a change in the column type or column deletion,
              *  and the part on remote server has not yet been modified.
              * After a while, one of the following attempts to make `fetchPart` succeed.
              */
            replaced_parts = checkPartChecksumsAndCommit(transaction, part);

            /** If a quorum is tracked for this part, you must update it.
              * If you do not have time, in case of losing the session, when you restart the server - see the `ReplicatedMergeTreeRestartingThread::updateQuorumIfWeHavePart` method.
              */
            if (quorum)
                updateQuorum(part_name);

            merge_selecting_task_handle->schedule();

            for (const auto & replaced_part : replaced_parts)
            {
                LOG_DEBUG(log, "Part " << replaced_part->name << " is rendered obsolete by fetching part " << part_name);
                ProfileEvents::increment(ProfileEvents::ObsoleteReplicatedParts);
            }

            write_part_log({});
        }
        else
        {
            part->renameTo("detached/" + part_name);
        }
    }
    catch (...)
    {
        if (!to_detached)
            write_part_log(ExecutionStatus::fromCurrentException());

        throw;
    }

    ProfileEvents::increment(ProfileEvents::ReplicatedPartFetches);

    LOG_DEBUG(log, "Fetched part " << part_name << " from " << replica_path << (to_detached ? " (to 'detached' directory)" : ""));
    return true;
}


void StorageReplicatedMergeTree::startup()
{
    if (is_readonly)
        return;

    queue.initialize(
        zookeeper_path, replica_path,
        database_name + "." + table_name + " (ReplicatedMergeTreeQueue)",
        data.getDataParts(), current_zookeeper);

    queue.pullLogsToQueue(current_zookeeper, nullptr);
    last_queue_update_finish_time.store(time(nullptr));
    /// NOTE: not updating last_queue_update_start_time because it must contain the time when
    /// the notification of queue change was received. In the beginning it is effectively infinite.

    StoragePtr ptr = shared_from_this();
    InterserverIOEndpointPtr data_parts_exchange_endpoint = std::make_shared<DataPartsExchange::Service>(data, ptr);
    data_parts_exchange_endpoint_holder = std::make_shared<InterserverIOEndpointHolder>(
        data_parts_exchange_endpoint->getId(replica_path), data_parts_exchange_endpoint, context.getInterserverIOHandler());

    /// In this thread replica will be activated.
    restarting_thread = std::make_unique<ReplicatedMergeTreeRestartingThread>(*this);

    /// Wait while restarting_thread initializes LeaderElection (and so on) or makes first attmept to do it
    startup_event.wait();
}


void StorageReplicatedMergeTree::shutdown()
{
    if (restarting_thread)
    {
        restarting_thread->stop();
        restarting_thread.reset();
    }

    if (data_parts_exchange_endpoint_holder)
    {
        data_parts_exchange_endpoint_holder->getBlocker().cancelForever();
        data_parts_exchange_endpoint_holder = nullptr;
    }

    fetcher.blocker.cancelForever();
}


StorageReplicatedMergeTree::~StorageReplicatedMergeTree()
{
    try
    {
        shutdown();
    }
    catch(...)
    {
        tryLogCurrentException(__PRETTY_FUNCTION__);
    }

    context.getSchedulePool().removeTask(merge_selecting_task_handle);
}


BlockInputStreams StorageReplicatedMergeTree::read(
    const Names & column_names,
    const SelectQueryInfo & query_info,
    const Context & context,
    QueryProcessingStage::Enum & processed_stage,
    const size_t max_block_size,
    const unsigned num_streams)
{
    const Settings & settings = context.getSettingsRef();

    /** The `select_sequential_consistency` setting has two meanings:
    * 1. To throw an exception if on a replica there are not all parts which have been written down on quorum of remaining replicas.
    * 2. Do not read parts that have not yet been written to the quorum of the replicas.
    * For this you have to synchronously go to ZooKeeper.
    */
    Int64 max_block_number_to_read = 0;
    if (settings.select_sequential_consistency)
    {
        auto zookeeper = getZooKeeper();

        String last_part;
        zookeeper->tryGet(zookeeper_path + "/quorum/last_part", last_part);

        if (!last_part.empty() && !data.getActiveContainingPart(last_part))    /// TODO Disable replica for distributed queries.
            throw Exception("Replica doesn't have part " + last_part + " which was successfully written to quorum of other replicas."
                " Send query to another replica or disable 'select_sequential_consistency' setting.", ErrorCodes::REPLICA_IS_NOT_IN_QUORUM);

        if (last_part.empty())  /// If no part has been written with quorum.
        {
            String quorum_str;
            if (zookeeper->tryGet(zookeeper_path + "/quorum/status", quorum_str))
            {
                ReplicatedMergeTreeQuorumEntry quorum_entry;
                quorum_entry.fromString(quorum_str);
                auto part_info = MergeTreePartInfo::fromPartName(quorum_entry.part_name, data.format_version);
                max_block_number_to_read = part_info.min_block - 1;
            }
        }
        else
        {
            auto part_info = MergeTreePartInfo::fromPartName(last_part, data.format_version);
            max_block_number_to_read = part_info.max_block;
        }
    }

    return reader.read(
        column_names, query_info, context, processed_stage, max_block_size, num_streams, max_block_number_to_read);
}


void StorageReplicatedMergeTree::assertNotReadonly() const
{
    if (is_readonly)
        throw Exception("Table is in readonly mode", ErrorCodes::TABLE_IS_READ_ONLY);
}


BlockOutputStreamPtr StorageReplicatedMergeTree::write(const ASTPtr & /*query*/, const Settings & settings)
{
    assertNotReadonly();

    bool deduplicate = data.settings.replicated_deduplication_window != 0 && settings.insert_deduplicate;

    return std::make_shared<ReplicatedMergeTreeBlockOutputStream>(*this,
        settings.insert_quorum, settings.insert_quorum_timeout.totalMilliseconds(), deduplicate);
}


bool StorageReplicatedMergeTree::optimize(const ASTPtr & query, const ASTPtr & partition, bool final, bool deduplicate, const Context & context)
{
    assertNotReadonly();

    if (!is_leader)
    {
        sendRequestToLeaderReplica(query, context.getSettingsRef());
        return true;
    }

    ReplicatedMergeTreeLogEntryData merge_entry;
    {
        /// We must select parts for merge under merge_selecting_mutex because other threads
        /// (merge_selecting_thread or OPTIMIZE queries) could assign new merges.
        std::lock_guard<std::mutex> merge_selecting_lock(merge_selecting_mutex);

        size_t disk_space = DiskSpaceMonitor::getUnreservedFreeSpace(full_path);

        MergeTreeDataMergerMutator::FuturePart future_merged_part;
        String disable_reason;
        bool selected = false;

        auto zookeeper = getZooKeeper();
        ReplicatedMergeTreeMergePredicate can_merge = queue.getMergePredicate(zookeeper);

        if (!partition)
        {
            selected = merger_mutator.selectPartsToMerge(
                future_merged_part, true, data.settings.max_bytes_to_merge_at_max_space_in_pool, can_merge, &disable_reason);
        }
        else
        {
            String partition_id = data.getPartitionIDFromQuery(partition, context);
            selected = merger_mutator.selectAllPartsToMergeWithinPartition(
                future_merged_part, disk_space, can_merge, partition_id, final, &disable_reason);
        }

        auto handle_noop = [&] (const String & message)
        {
            if (context.getSettingsRef().optimize_throw_if_noop)
                throw Exception(message, ErrorCodes::CANNOT_ASSIGN_OPTIMIZE);
            return false;
        };

        if (!selected)
        {
            LOG_INFO(log, "Cannot select parts for optimization" + (disable_reason.empty() ? "" : ": " + disable_reason));
            return handle_noop(disable_reason);
        }

        if (!createLogEntryToMergeParts(zookeeper, future_merged_part.parts, future_merged_part.name, deduplicate, &merge_entry))
            return handle_noop("Can't create merge queue node in ZooKeeper");
    }

    /// TODO: Bad setting name for such purpose
    if (context.getSettingsRef().replication_alter_partitions_sync != 0)
        waitForAllReplicasToProcessLogEntry(merge_entry);

    return true;
}


void StorageReplicatedMergeTree::alter(const AlterCommands & params,
    const String & /*database_name*/, const String & /*table_name*/, const Context & context)
{
    assertNotReadonly();

    LOG_DEBUG(log, "Doing ALTER");

    int new_columns_version = -1;   /// Initialization is to suppress (useless) false positive warning found by cppcheck.
    String new_columns_str;
    zkutil::Stat stat;

    {
        /// Just to read current structure. Alter will be done in separate thread.
        auto table_lock = lockStructure(false, __PRETTY_FUNCTION__);

        if (is_readonly)
            throw Exception("Can't ALTER readonly table", ErrorCodes::TABLE_IS_READ_ONLY);

        data.checkAlter(params);

        for (const AlterCommand & param : params)
            if (param.type == AlterCommand::MODIFY_PRIMARY_KEY)
                throw Exception("Modification of primary key is not supported for replicated tables", ErrorCodes::NOT_IMPLEMENTED);

        ColumnsDescription new_columns = data.getColumns();
        params.apply(new_columns);

        new_columns_str = new_columns.toString();

        /// Do ALTER.
        getZooKeeper()->set(zookeeper_path + "/columns", new_columns_str, -1, &stat);

        new_columns_version = stat.version;
    }

    LOG_DEBUG(log, "Updated columns in ZooKeeper. Waiting for replicas to apply changes.");

    /// Wait until all replicas will apply ALTER.

    /// Subscribe to change of columns, to finish waiting if someone will do another ALTER.
    if (!getZooKeeper()->exists(zookeeper_path + "/columns", &stat, alter_query_event))
        throw Exception(zookeeper_path + "/columns doesn't exist", ErrorCodes::NOT_FOUND_NODE);

    if (stat.version != new_columns_version)
    {
        LOG_WARNING(log, zookeeper_path + "/columns changed before this ALTER finished; "
            "overlapping ALTER-s are fine but use caution with nontransitive changes");
        return;
    }

    Strings replicas = getZooKeeper()->getChildren(zookeeper_path + "/replicas");

    std::set<String> inactive_replicas;
    std::set<String> timed_out_replicas;

    time_t replication_alter_columns_timeout = context.getSettingsRef().replication_alter_columns_timeout;

    for (const String & replica : replicas)
    {
        LOG_DEBUG(log, "Waiting for " << replica << " to apply changes");

        while (!shutdown_called)
        {
            /// Replica could be inactive.
            if (!getZooKeeper()->exists(zookeeper_path + "/replicas/" + replica + "/is_active"))
            {
                LOG_WARNING(log, "Replica " << replica << " is not active during ALTER query."
                    " ALTER will be done asynchronously when replica becomes active.");

                inactive_replicas.emplace(replica);
                break;
            }

            String replica_columns_str;

            /// Replica could has been removed.
            if (!getZooKeeper()->tryGet(zookeeper_path + "/replicas/" + replica + "/columns", replica_columns_str, &stat))
            {
                LOG_WARNING(log, replica << " was removed");
                break;
            }

            int replica_columns_version = stat.version;

            /// The ALTER has been successfully applied.
            if (replica_columns_str == new_columns_str)
                break;

            if (!getZooKeeper()->exists(zookeeper_path + "/columns", &stat))
                throw Exception(zookeeper_path + "/columns doesn't exist", ErrorCodes::NOT_FOUND_NODE);

            if (stat.version != new_columns_version)
            {
                LOG_WARNING(log, zookeeper_path + "/columns changed before ALTER finished; "
                    "overlapping ALTER-s are fine but use caution with nontransitive changes");
                return;
            }

            if (!getZooKeeper()->exists(zookeeper_path + "/replicas/" + replica + "/columns", &stat, alter_query_event))
            {
                LOG_WARNING(log, replica << " was removed");
                break;
            }

            if (stat.version != replica_columns_version)
                continue;

            if (!replication_alter_columns_timeout)
            {
                alter_query_event->wait();
                /// Everything is fine.
            }
            else if (alter_query_event->tryWait(replication_alter_columns_timeout * 1000))
            {
                /// Everything is fine.
            }
            else
            {
                LOG_WARNING(log, "Timeout when waiting for replica " << replica << " to apply ALTER."
                    " ALTER will be done asynchronously.");

                timed_out_replicas.emplace(replica);
                break;
            }
        }

        if (shutdown_called)
            throw Exception("Alter is not finished because table shutdown was called. Alter will be done after table restart.",
                ErrorCodes::UNFINISHED);

        if (!inactive_replicas.empty() || !timed_out_replicas.empty())
        {
            std::stringstream exception_message;
            exception_message << "Alter is not finished because";

            if (!inactive_replicas.empty())
            {
                exception_message << " some replicas are inactive right now";

                for (auto it = inactive_replicas.begin(); it != inactive_replicas.end(); ++it)
                    exception_message << (it == inactive_replicas.begin() ? ": " : ", ") << *it;
            }

            if (!timed_out_replicas.empty() && !inactive_replicas.empty())
                exception_message << " and";

            if (!timed_out_replicas.empty())
            {
                exception_message << " timeout when waiting for some replicas";

                for (auto it = timed_out_replicas.begin(); it != timed_out_replicas.end(); ++it)
                    exception_message << (it == timed_out_replicas.begin() ? ": " : ", ") << *it;

                exception_message << " (replication_alter_columns_timeout = " << replication_alter_columns_timeout << ")";
            }

            exception_message << ". Alter will be done asynchronously.";

            throw Exception(exception_message.str(), ErrorCodes::UNFINISHED);
        }
    }

    LOG_DEBUG(log, "ALTER finished");
}


<<<<<<< HEAD
/// The name of an imaginary part covering all possible parts in the specified partition with numbers in the range from zero to specified right bound.
static String getFakePartNameCoveringPartRange(
    MergeTreeDataFormatVersion format_version, const String & partition_id, UInt64 left, UInt64 right, Int64 mutation_version)
{
    /// Artificial high level is choosen, to make this part "covering" all parts inside.
    MergeTreePartInfo part_info(partition_id, left, right, 999999999, mutation_version);
=======
/// If new version returns ordinary name, else returns part name containing the first and last month of the month
static String getPartNamePossiblyFake(MergeTreeDataFormatVersion format_version, const MergeTreePartInfo & part_info)
{
>>>>>>> d4b861df
    if (format_version < MERGE_TREE_DATA_MIN_FORMAT_VERSION_WITH_CUSTOM_PARTITIONING)
    {
        /// The date range is all month long.
        const auto & lut = DateLUT::instance();
        time_t start_time = lut.YYYYMMDDToDate(parse<UInt32>(part_info.partition_id + "01"));
        DayNum left_date = lut.toDayNum(start_time);
        DayNum right_date = DayNum(static_cast<size_t>(left_date) + lut.daysInMonth(start_time) - 1);
        return part_info.getPartNameV0(left_date, right_date);
    }

    return part_info.getPartName();
}

bool StorageReplicatedMergeTree::getFakePartCoveringAllPartsInPartition(const String & partition_id, MergeTreePartInfo & part_info)
{
    /// Even if there is no data in the partition, you still need to mark the range for deletion.
    /// - Because before executing DETACH, tasks for downloading parts to this partition can be executed.
    Int64 left = 0;

    /** Let's skip one number in `block_numbers` for the partition being deleted, and we will only delete parts until this number.
      * This prohibits merges of deleted parts with the new inserted data.
      * Invariant: merges of deleted parts with other parts do not appear in the log.
      * NOTE: If you need to similarly support a `DROP PART` request, you will have to think of some new mechanism for it,
      *     to guarantee this invariant.
      */
    Int64 right;
    Int64 mutation_version;

    {
        auto zookeeper = getZooKeeper();
<<<<<<< HEAD
        AbandonableLockInZooKeeper block_number_lock = allocateBlockNumber(partition_id, zookeeper);
        right = block_number_lock.getNumber();
        mutation_version = queue.getCurrentMutationVersion(partition_id, right);
        block_number_lock.unlock();
=======
        auto block_number_lock = allocateBlockNumber(partition_id, zookeeper);
        right = block_number_lock->getNumber();
        block_number_lock->unlock();
>>>>>>> d4b861df
    }

    /// Empty partition.
    if (right == 0)
        return false;

    --right;

<<<<<<< HEAD
    if (out_min_block)
        *out_min_block = left;
    if (out_max_block)
        *out_max_block = right;
    return getFakePartNameCoveringPartRange(data.format_version, partition_id, left, right, mutation_version);
=======
    /// Artificial high level is choosen, to make this part "covering" all parts inside.
    static constexpr UInt32 level = 999999999;
    part_info = MergeTreePartInfo(partition_id, left, right, level);
    return true;
>>>>>>> d4b861df
}


void StorageReplicatedMergeTree::clearColumnInPartition(
    const ASTPtr & partition, const Field & column_name, const Context & context)
{
    assertNotReadonly();

    /// We don't block merges, so anyone can manage this task (not only leader)

    String partition_id = data.getPartitionIDFromQuery(partition, context);
    MergeTreePartInfo drop_range_info;

    if (!getFakePartCoveringAllPartsInPartition(partition_id, drop_range_info))
    {
        LOG_INFO(log, "Will not clear partition " << partition_id << ", it is empty.");
        return;
    }

    /// We allocated new block number for this part, so new merges can't merge clearing parts with new ones

    LogEntry entry;
    entry.type = LogEntry::CLEAR_COLUMN;
    entry.new_part_name = getPartNamePossiblyFake(data.format_version, drop_range_info);
    entry.column_name = column_name.safeGet<String>();
    entry.create_time = time(nullptr);

    String log_znode_path = getZooKeeper()->create(zookeeper_path + "/log/log-", entry.toString(), zkutil::CreateMode::PersistentSequential);
    entry.znode_name = log_znode_path.substr(log_znode_path.find_last_of('/') + 1);

    /// If necessary, wait until the operation is performed on itself or on all replicas.
    if (context.getSettingsRef().replication_alter_partitions_sync != 0)
    {
        if (context.getSettingsRef().replication_alter_partitions_sync == 1)
            waitForReplicaToProcessLogEntry(replica_name, entry);
        else
            waitForAllReplicasToProcessLogEntry(entry);
    }
}

void StorageReplicatedMergeTree::dropPartition(const ASTPtr & query, const ASTPtr & partition, bool detach, const Context & context)
{
    assertNotReadonly();

    zkutil::ZooKeeperPtr zookeeper = getZooKeeper();

    if (!is_leader)
    {
        sendRequestToLeaderReplica(query, context.getSettingsRef());
        return;
    }

    String partition_id = data.getPartitionIDFromQuery(partition, context);
    MergeTreePartInfo drop_range_info;
    if (!getFakePartCoveringAllPartsInPartition(partition_id, drop_range_info))
    {
        LOG_INFO(log, "Will not drop partition " << partition_id << ", it is empty.");
        return;
    }

    clearBlocksInPartition(*zookeeper, partition_id, drop_range_info.min_block, drop_range_info.max_block);

    /** Forbid to choose the parts to be deleted for merging.
      * Invariant: after the `DROP_RANGE` entry appears in the log, merge of deleted parts will not appear in the log.
      */
    String drop_range_fake_part_name = getPartNamePossiblyFake(data.format_version, drop_range_info);
    {
        std::lock_guard<std::mutex> merge_selecting_lock(merge_selecting_mutex);
        queue.disableMergesInRange(drop_range_fake_part_name);
    }

    LOG_DEBUG(log, "Disabled merges covered by range " << drop_range_fake_part_name);

    /// Finally, having achieved the necessary invariants, you can put an entry in the log.
    LogEntry entry;
    entry.type = LogEntry::DROP_RANGE;
    entry.source_replica = replica_name;
    entry.new_part_name = drop_range_fake_part_name;
    entry.detach = detach;
    entry.create_time = time(nullptr);

    String log_znode_path = zookeeper->create(zookeeper_path + "/log/log-", entry.toString(), zkutil::CreateMode::PersistentSequential);
    entry.znode_name = log_znode_path.substr(log_znode_path.find_last_of('/') + 1);

    /// If necessary, wait until the operation is performed on itself or on all replicas.
    if (context.getSettingsRef().replication_alter_partitions_sync != 0)
    {
        if (context.getSettingsRef().replication_alter_partitions_sync == 1)
            waitForReplicaToProcessLogEntry(replica_name, entry);
        else
            waitForAllReplicasToProcessLogEntry(entry);
    }
}


void StorageReplicatedMergeTree::attachPartition(const ASTPtr & partition, bool attach_part, const Context & context)
{
    assertNotReadonly();

    String partition_id;

    if (attach_part)
        partition_id = typeid_cast<const ASTLiteral &>(*partition).value.safeGet<String>();
    else
        partition_id = data.getPartitionIDFromQuery(partition, context);

    String source_dir = "detached/";

    /// Let's compose a list of parts that should be added.
    Strings parts;
    if (attach_part)
    {
        parts.push_back(partition_id);
    }
    else
    {
        LOG_DEBUG(log, "Looking for parts for partition " << partition_id << " in " << source_dir);
        ActiveDataPartSet active_parts(data.format_version);

        std::set<String> part_names;
        for (Poco::DirectoryIterator it = Poco::DirectoryIterator(full_path + source_dir); it != Poco::DirectoryIterator(); ++it)
        {
            String name = it.name();
            MergeTreePartInfo part_info;
            if (!MergeTreePartInfo::tryParsePartName(name, &part_info, data.format_version))
                continue;
            if (part_info.partition_id != partition_id)
                continue;
            LOG_DEBUG(log, "Found part " << name);
            active_parts.addUnlocked(name);
            part_names.insert(name);
        }
        LOG_DEBUG(log, active_parts.size() << " of them are active");
        parts = active_parts.getPartsUnlocked();

        /// Inactive parts rename so they can not be attached in case of repeated ATTACH.
        for (const auto & name : part_names)
        {
            String containing_part = active_parts.getContainingPart(name);
            if (!containing_part.empty() && containing_part != name)
                Poco::File(full_path + source_dir + name).renameTo(full_path + source_dir + "inactive_" + name);
        }
    }

    /// Synchronously check that added parts exist and are not broken. We will write checksums.txt if it does not exist.
    LOG_DEBUG(log, "Checking parts");
    std::vector<MergeTreeData::MutableDataPartPtr> loaded_parts;
    for (const String & part : parts)
    {
        LOG_DEBUG(log, "Checking part " << part);
        loaded_parts.push_back(data.loadPartAndFixMetadata(source_dir + part));
    }

    ReplicatedMergeTreeBlockOutputStream output(*this, 0, 0, false);   /// TODO Allow to use quorum here.
    for (auto & part : loaded_parts)
    {
        String old_name = part->name;
        output.writeExistingPart(part);
        LOG_DEBUG(log, "Attached part " << old_name << " as " << part->name);
    }
}


bool StorageReplicatedMergeTree::checkTableCanBeDropped() const
{
    /// Consider only synchronized data
    const_cast<MergeTreeData &>(getData()).recalculateColumnSizes();
    context.checkTableCanBeDropped(database_name, table_name, getData().getTotalActiveSizeInBytes());
    return true;
}


void StorageReplicatedMergeTree::drop()
{
    {
        auto zookeeper = tryGetZooKeeper();

        if (is_readonly || !zookeeper)
            throw Exception("Can't drop readonly replicated table (need to drop data in ZooKeeper as well)", ErrorCodes::TABLE_IS_READ_ONLY);

        // checkTableCanBeDropped(); // uncomment to feel yourself safe

        shutdown();

        if (zookeeper->expired())
            throw Exception("Table was not dropped because ZooKeeper session has expired.", ErrorCodes::TABLE_WAS_NOT_DROPPED);

        LOG_INFO(log, "Removing replica " << replica_path);
        replica_is_active_node = nullptr;
        zookeeper->tryRemoveRecursive(replica_path);

        /// Check that `zookeeper_path` exists: it could have been deleted by another replica after execution of previous line.
        Strings replicas;
        if (zookeeper->tryGetChildren(zookeeper_path + "/replicas", replicas) == ZooKeeperImpl::ZooKeeper::ZOK && replicas.empty())
        {
            LOG_INFO(log, "Removing table " << zookeeper_path << " (this might take several minutes)");
            zookeeper->tryRemoveRecursive(zookeeper_path);
        }
    }

    data.dropAllData();
}


void StorageReplicatedMergeTree::rename(const String & new_path_to_db, const String & new_database_name, const String & new_table_name)
{
    std::string new_full_path = new_path_to_db + escapeForFileName(new_table_name) + '/';

    data.setPath(new_full_path);

    database_name = new_database_name;
    table_name = new_table_name;
    full_path = new_full_path;

    /// Update table name in zookeeper
    auto zookeeper = getZooKeeper();
    zookeeper->set(replica_path + "/host", getReplicatedMergeTreeAddress().toString());

    /// TODO: You can update names of loggers.
}


bool StorageReplicatedMergeTree::existsNodeCached(const std::string & path)
{
    {
        std::lock_guard<std::mutex> lock(existing_nodes_cache_mutex);
        if (existing_nodes_cache.count(path))
            return true;
    }

    bool res = getZooKeeper()->exists(path);

    if (res)
    {
        std::lock_guard<std::mutex> lock(existing_nodes_cache_mutex);
        existing_nodes_cache.insert(path);
    }

    return res;
}

<<<<<<< HEAD

AbandonableLockInZooKeeper StorageReplicatedMergeTree::allocateBlockNumber(
    const String & partition_id, zkutil::ZooKeeperPtr & zookeeper, zkutil::Requests * precheck_ops)
{
    String block_numbers_path = zookeeper_path + "/block_numbers";
    String partition_path = block_numbers_path + "/" + partition_id;
    if (!existsNodeCached(partition_path))
    {
        zkutil::Requests ops;
        ops.push_back(zkutil::makeCreateRequest(partition_path, "", zkutil::CreateMode::Persistent));
        /// We increment data version of the block_numbers node so that it becomes possible
        /// to check in a ZK transaction that the set of partitions didn't change
        /// (unfortunately there is no CheckChildren op).
        ops.push_back(zkutil::makeSetRequest(block_numbers_path, "", -1));

        zkutil::Responses responses;
        int code = zookeeper->tryMulti(ops, responses);
        if (code && code != ZooKeeperImpl::ZooKeeper::ZNODEEXISTS)
            zkutil::KeeperMultiException::check(code, ops, responses);
=======
std::optional<AbandonableLockInZooKeeper>
StorageReplicatedMergeTree::allocateBlockNumber(const String & partition_id, zkutil::ZooKeeperPtr & zookeeper,
                                                const String & zookeeper_block_id_path)
{
    /// Lets check for duplicates in advance, to avoid superflous block numbers allocation
    zkutil::Requests deduplication_check_ops;
    if (!zookeeper_block_id_path.empty())
    {
        deduplication_check_ops.emplace_back(zkutil::makeCreateRequest(zookeeper_block_id_path, "", zkutil::CreateMode::Persistent));
        deduplication_check_ops.emplace_back(zkutil::makeRemoveRequest(zookeeper_block_id_path, -1));
    }

    String zookeeper_partition_path = zookeeper_path + "/block_numbers/" + partition_id;

    AbandonableLockInZooKeeper lock;

    /// 2 RTT
    try
    {
        if (!existsNodeCached(zookeeper_partition_path))
        {
            int code = zookeeper->tryCreate(zookeeper_partition_path, "", zkutil::CreateMode::Persistent);
            if (code && code != ZooKeeperImpl::ZooKeeper::ZNODEEXISTS)
                throw zkutil::KeeperException(code, zookeeper_partition_path);
        }

        lock = AbandonableLockInZooKeeper(zookeeper_partition_path + "/block-",
                                          zookeeper_path + "/temp", *zookeeper, &deduplication_check_ops);
>>>>>>> d4b861df
    }
    catch (const zkutil::KeeperMultiException & e)
    {
        if (e.code == ZooKeeperImpl::ZooKeeper::ZNODEEXISTS && e.getPathForFirstFailedOp() == zookeeper_block_id_path)
            return {};

        throw Exception("Cannot allocate block number in ZooKeeper: " + e.displayText(), ErrorCodes::KEEPER_EXCEPTION);
    }
    catch (const zkutil::KeeperException & e)
    {
        throw Exception("Cannot allocate block number in ZooKeeper: " + e.displayText(), ErrorCodes::KEEPER_EXCEPTION);
    }

    return {std::move(lock)};
}


void StorageReplicatedMergeTree::waitForAllReplicasToProcessLogEntry(const ReplicatedMergeTreeLogEntryData & entry)
{
    LOG_DEBUG(log, "Waiting for all replicas to process " << entry.znode_name);

    Strings replicas = getZooKeeper()->getChildren(zookeeper_path + "/replicas");
    for (const String & replica : replicas)
        waitForReplicaToProcessLogEntry(replica, entry);

    LOG_DEBUG(log, "Finished waiting for all replicas to process " << entry.znode_name);
}


void StorageReplicatedMergeTree::waitForReplicaToProcessLogEntry(const String & replica, const ReplicatedMergeTreeLogEntryData & entry)
{
    String entry_str = entry.toString();
    String log_node_name;

    /** Two types of entries can be passed to this function
      * 1. (more often) From `log` directory - a common log, from where replicas copy entries to their queue.
      * 2. From the `queue` directory of one of the replicas.
      *
      * The problem is that the numbers (`sequential` node) of the queue elements in `log` and in `queue` do not match.
      * (And the numbers of the same log element for different replicas do not match in the `queue`.)
      *
      * Therefore, you should consider these cases separately.
      */

    /** First, you need to wait until replica takes `queue` element from the `log` to its queue,
      *  if it has not been done already (see the `pullLogsToQueue` function).
      *
      * To do this, check its node `log_pointer` - the maximum number of the element taken from `log` + 1.
      */

    if (startsWith(entry.znode_name, "log-"))
    {
        /** In this case, just take the number from the node name `log-xxxxxxxxxx`.
          */

        UInt64 log_index = parse<UInt64>(entry.znode_name.substr(entry.znode_name.size() - 10));
        log_node_name = entry.znode_name;

        LOG_DEBUG(log, "Waiting for " << replica << " to pull " << log_node_name << " to queue");

        /// Let's wait until entry gets into the replica queue.
        while (true)
        {
            zkutil::EventPtr event = std::make_shared<Poco::Event>();

            String log_pointer = getZooKeeper()->get(zookeeper_path + "/replicas/" + replica + "/log_pointer", nullptr, event);
            if (!log_pointer.empty() && parse<UInt64>(log_pointer) > log_index)
                break;

            event->wait();
        }
    }
    else if (startsWith(entry.znode_name, "queue-"))
    {
        /** In this case, the number of `log` node is unknown. You need look through everything from `log_pointer` to the end,
          *  looking for a node with the same content. And if we do not find it - then the replica has already taken this entry in its queue.
          */

        String log_pointer = getZooKeeper()->get(zookeeper_path + "/replicas/" + replica + "/log_pointer");

        Strings log_entries = getZooKeeper()->getChildren(zookeeper_path + "/log");
        UInt64 log_index = 0;
        bool found = false;

        for (const String & log_entry_name : log_entries)
        {
            log_index = parse<UInt64>(log_entry_name.substr(log_entry_name.size() - 10));

            if (!log_pointer.empty() && log_index < parse<UInt64>(log_pointer))
                continue;

            String log_entry_str;
            bool exists = getZooKeeper()->tryGet(zookeeper_path + "/log/" + log_entry_name, log_entry_str);
            if (exists && entry_str == log_entry_str)
            {
                found = true;
                log_node_name = log_entry_name;
                break;
            }
        }

        if (found)
        {
            LOG_DEBUG(log, "Waiting for " << replica << " to pull " << log_node_name << " to queue");

            /// Let's wait until the entry gets into the replica queue.
            while (true)
            {
                zkutil::EventPtr event = std::make_shared<Poco::Event>();

                String log_pointer = getZooKeeper()->get(zookeeper_path + "/replicas/" + replica + "/log_pointer", nullptr, event);
                if (!log_pointer.empty() && parse<UInt64>(log_pointer) > log_index)
                    break;

                event->wait();
            }
        }
    }
    else
        throw Exception("Logical error: unexpected name of log node: " + entry.znode_name, ErrorCodes::LOGICAL_ERROR);

    if (!log_node_name.empty())
        LOG_DEBUG(log, "Looking for node corresponding to " << log_node_name << " in " << replica << " queue");
    else
        LOG_DEBUG(log, "Looking for corresponding node in " << replica << " queue");

    /** Second - find the corresponding entry in the queue of the specified replica.
      * Its number may match neither the `log` node nor the `queue` node of the current replica (for us).
      * Therefore, we search by comparing the content.
      */

    Strings queue_entries = getZooKeeper()->getChildren(zookeeper_path + "/replicas/" + replica + "/queue");
    String queue_entry_to_wait_for;

    for (const String & entry_name : queue_entries)
    {
        String queue_entry_str;
        bool exists = getZooKeeper()->tryGet(zookeeper_path + "/replicas/" + replica + "/queue/" + entry_name, queue_entry_str);
        if (exists && queue_entry_str == entry_str)
        {
            queue_entry_to_wait_for = entry_name;
            break;
        }
    }

    /// While looking for the record, it has already been executed and deleted.
    if (queue_entry_to_wait_for.empty())
    {
        LOG_DEBUG(log, "No corresponding node found. Assuming it has been already processed." " Found " << queue_entries.size() << " nodes.");
        return;
    }

    LOG_DEBUG(log, "Waiting for " << queue_entry_to_wait_for << " to disappear from " << replica << " queue");

    /// Third - wait until the entry disappears from the replica queue.
    getZooKeeper()->waitForDisappear(zookeeper_path + "/replicas/" + replica + "/queue/" + queue_entry_to_wait_for);
}


void StorageReplicatedMergeTree::getStatus(Status & res, bool with_zk_fields)
{
    auto zookeeper = tryGetZooKeeper();

    res.is_leader = is_leader;
    res.is_readonly = is_readonly;
    res.is_session_expired = !zookeeper || zookeeper->expired();

    res.queue = queue.getStatus();
    res.absolute_delay = getAbsoluteDelay(); /// NOTE: may be slightly inconsistent with queue status.

    res.parts_to_check = part_check_thread.size();

    res.zookeeper_path = zookeeper_path;
    res.replica_name = replica_name;
    res.replica_path = replica_path;
    res.columns_version = columns_version;

    if (res.is_session_expired || !with_zk_fields)
    {
        res.log_max_index = 0;
        res.log_pointer = 0;
        res.total_replicas = 0;
        res.active_replicas = 0;
    }
    else
    {
        auto log_entries = zookeeper->getChildren(zookeeper_path + "/log");

        if (log_entries.empty())
        {
            res.log_max_index = 0;
        }
        else
        {
            const String & last_log_entry = *std::max_element(log_entries.begin(), log_entries.end());
            res.log_max_index = parse<UInt64>(last_log_entry.substr(strlen("log-")));
        }

        String log_pointer_str = zookeeper->get(replica_path + "/log_pointer");
        res.log_pointer = log_pointer_str.empty() ? 0 : parse<UInt64>(log_pointer_str);

        auto all_replicas = zookeeper->getChildren(zookeeper_path + "/replicas");
        res.total_replicas = all_replicas.size();

        res.active_replicas = 0;
        for (const String & replica : all_replicas)
            if (zookeeper->exists(zookeeper_path + "/replicas/" + replica + "/is_active"))
                ++res.active_replicas;
    }
}


/// TODO: Probably it is better to have queue in ZK with tasks for leader (like DDL)
void StorageReplicatedMergeTree::sendRequestToLeaderReplica(const ASTPtr & query, const Settings & settings)
{
    auto live_replicas = getZooKeeper()->getChildren(zookeeper_path + "/leader_election");
    if (live_replicas.empty())
        throw Exception("No active replicas", ErrorCodes::NO_ACTIVE_REPLICAS);

    std::sort(live_replicas.begin(), live_replicas.end());
    const auto leader = getZooKeeper()->get(zookeeper_path + "/leader_election/" + live_replicas.front());

    if (leader == replica_name)
        throw Exception("Leader was suddenly changed or logical error.", ErrorCodes::LEADERSHIP_CHANGED);

    ReplicatedMergeTreeAddress leader_address(getZooKeeper()->get(zookeeper_path + "/replicas/" + leader + "/host"));

    /// TODO: add setters and getters interface for database and table fields of AST
    auto new_query = query->clone();
    if (auto * alter = typeid_cast<ASTAlterQuery *>(new_query.get()))
    {
        alter->database = leader_address.database;
        alter->table = leader_address.table;
    }
    else if (auto * optimize = typeid_cast<ASTOptimizeQuery *>(new_query.get()))
    {
        optimize->database = leader_address.database;
        optimize->table = leader_address.table;
    }
    else
        throw Exception("Can't proxy this query. Unsupported query type", ErrorCodes::NOT_IMPLEMENTED);

    /// Query send with current user credentials

    auto timeouts = ConnectionTimeouts::getTCPTimeoutsWithoutFailover(context.getSettingsRef());
    Connection connection(
        leader_address.host,
        leader_address.queries_port,
        leader_address.database,
        context.getClientInfo().current_user, context.getClientInfo().current_password, timeouts, "ClickHouse replica");

    RemoteBlockInputStream stream(connection, formattedAST(new_query), {}, context, &settings);
    NullBlockOutputStream output({});

    copyData(stream, output);
    return;
}


void StorageReplicatedMergeTree::getQueue(LogEntriesData & res, String & replica_name_)
{
    replica_name_ = replica_name;
    queue.getEntries(res);
}

time_t StorageReplicatedMergeTree::getAbsoluteDelay() const
{
    time_t min_unprocessed_insert_time = 0;
    time_t max_processed_insert_time = 0;
    queue.getInsertTimes(min_unprocessed_insert_time, max_processed_insert_time);

    /// Load start time, then finish time to avoid reporting false delay when start time is updated
    /// between loading of two variables.
    time_t queue_update_start_time = last_queue_update_start_time.load();
    time_t queue_update_finish_time = last_queue_update_finish_time.load();

    time_t current_time = time(nullptr);

    if (!queue_update_finish_time)
    {
        /// We have not updated queue even once yet (perhaps replica is readonly).
        /// As we have no info about the current state of replication log, return effectively infinite delay.
        return current_time;
    }
    else if (min_unprocessed_insert_time)
    {
        /// There are some unprocessed insert entries in queue.
        return (current_time > min_unprocessed_insert_time) ? (current_time - min_unprocessed_insert_time) : 0;
    }
    else if (queue_update_start_time > queue_update_finish_time)
    {
        /// Queue is empty, but there are some in-flight or failed queue update attempts
        /// (likely because of problems with connecting to ZooKeeper).
        /// Return the time passed since last attempt.
        return (current_time > queue_update_start_time) ? (current_time - queue_update_start_time) : 0;
    }
    else
    {
        /// Everything is up-to-date.
        return 0;
    }
}

void StorageReplicatedMergeTree::getReplicaDelays(time_t & out_absolute_delay, time_t & out_relative_delay)
{
    assertNotReadonly();

    time_t current_time = time(nullptr);

    out_absolute_delay = getAbsoluteDelay();
    out_relative_delay = 0;

    /** Relative delay is the maximum difference of absolute delay from any other replica,
      *  (if this replica lags behind any other live replica, or zero, otherwise).
      * Calculated only if the absolute delay is large enough.
      */

    if (out_absolute_delay < static_cast<time_t>(data.settings.min_relative_delay_to_yield_leadership))
        return;

    auto zookeeper = getZooKeeper();

    time_t max_replicas_unprocessed_insert_time = 0;
    bool have_replica_with_nothing_unprocessed = false;

    Strings replicas = zookeeper->getChildren(zookeeper_path + "/replicas");

    for (const auto & replica : replicas)
    {
        if (replica == replica_name)
            continue;

        /// Skip dead replicas.
        if (!zookeeper->exists(zookeeper_path + "/replicas/" + replica + "/is_active"))
            continue;

        String value;
        if (!zookeeper->tryGet(zookeeper_path + "/replicas/" + replica + "/min_unprocessed_insert_time", value))
            continue;

        time_t replica_time = value.empty() ? 0 : parse<time_t>(value);

        if (replica_time == 0)
        {
            /** Note
              * The conclusion that the replica does not lag may be incorrect,
              *  because the information about `min_unprocessed_insert_time` is taken
              *  only from that part of the log that has been moved to the queue.
              * If the replica for some reason has stalled `queueUpdatingThread`,
              *  then `min_unprocessed_insert_time` will be incorrect.
              */

            have_replica_with_nothing_unprocessed = true;
            break;
        }

        if (replica_time > max_replicas_unprocessed_insert_time)
            max_replicas_unprocessed_insert_time = replica_time;
    }

    if (have_replica_with_nothing_unprocessed)
        out_relative_delay = out_absolute_delay;
    else
    {
        max_replicas_unprocessed_insert_time = std::min(current_time, max_replicas_unprocessed_insert_time);
        time_t min_replicas_delay = current_time - max_replicas_unprocessed_insert_time;
        if (out_absolute_delay > min_replicas_delay)
            out_relative_delay = out_absolute_delay - min_replicas_delay;
    }
}


void StorageReplicatedMergeTree::fetchPartition(const ASTPtr & partition, const String & from_, const Context & context)
{
    String partition_id = data.getPartitionIDFromQuery(partition, context);

    String from = from_;
    if (from.back() == '/')
        from.resize(from.size() - 1);

    LOG_INFO(log, "Will fetch partition " << partition_id << " from shard " << from_);

    /** Let's check that there is no such partition in the `detached` directory (where we will write the downloaded parts).
      * Unreliable (there is a race condition) - such a partition may appear a little later.
      */
    Poco::DirectoryIterator dir_end;
    for (Poco::DirectoryIterator dir_it{data.getFullPath() + "detached/"}; dir_it != dir_end; ++dir_it)
    {
        MergeTreePartInfo part_info;
        if (MergeTreePartInfo::tryParsePartName(dir_it.name(), &part_info, data.format_version)
              && part_info.partition_id == partition_id)
            throw Exception("Detached partition " + partition_id + " already exists.", ErrorCodes::PARTITION_ALREADY_EXISTS);
    }

    zkutil::Strings replicas;
    zkutil::Strings active_replicas;
    String best_replica;

    {
        auto zookeeper = getZooKeeper();

        /// List of replicas of source shard.
        replicas = zookeeper->getChildren(from + "/replicas");

        /// Leave only active replicas.
        active_replicas.reserve(replicas.size());

        for (const String & replica : replicas)
            if (zookeeper->exists(from + "/replicas/" + replica + "/is_active"))
                active_replicas.push_back(replica);

        if (active_replicas.empty())
            throw Exception("No active replicas for shard " + from, ErrorCodes::NO_ACTIVE_REPLICAS);

        /** You must select the best (most relevant) replica.
        * This is a replica with the maximum `log_pointer`, then with the minimum `queue` size.
        * NOTE This is not exactly the best criteria. It does not make sense to download old partitions,
        *  and it would be nice to be able to choose the replica closest by network.
        * NOTE Of course, there are data races here. You can solve it by retrying.
        */
        Int64 max_log_pointer = -1;
        UInt64 min_queue_size = std::numeric_limits<UInt64>::max();

        for (const String & replica : active_replicas)
        {
            String current_replica_path = from + "/replicas/" + replica;

            String log_pointer_str = zookeeper->get(current_replica_path + "/log_pointer");
            Int64 log_pointer = log_pointer_str.empty() ? 0 : parse<UInt64>(log_pointer_str);

            zkutil::Stat stat;
            zookeeper->get(current_replica_path + "/queue", &stat);
            size_t queue_size = stat.numChildren;

            if (log_pointer > max_log_pointer
                || (log_pointer == max_log_pointer && queue_size < min_queue_size))
            {
                max_log_pointer = log_pointer;
                min_queue_size = queue_size;
                best_replica = replica;
            }
        }
    }

    if (best_replica.empty())
        throw Exception("Logical error: cannot choose best replica.", ErrorCodes::LOGICAL_ERROR);

    LOG_INFO(log, "Found " << replicas.size() << " replicas, " << active_replicas.size() << " of them are active."
        << " Selected " << best_replica << " to fetch from.");

    String best_replica_path = from + "/replicas/" + best_replica;

    /// Let's find out which parts are on the best replica.

    /** Trying to download these parts.
      * Some of them could be deleted due to the merge.
      * In this case, update the information about the available parts and try again.
      */

    unsigned try_no = 0;
    Strings missing_parts;
    do
    {
        if (try_no)
            LOG_INFO(log, "Some of parts (" << missing_parts.size() << ") are missing. Will try to fetch covering parts.");

        if (try_no >= 5)
            throw Exception("Too many retries to fetch parts from " + best_replica_path, ErrorCodes::TOO_MANY_RETRIES_TO_FETCH_PARTS);

        Strings parts = getZooKeeper()->getChildren(best_replica_path + "/parts");
        ActiveDataPartSet active_parts_set(data.format_version, parts);
        Strings parts_to_fetch;

        if (missing_parts.empty())
        {
            parts_to_fetch = active_parts_set.getParts();

            /// Leaving only the parts of the desired partition.
            Strings parts_to_fetch_partition;
            for (const String & part : parts_to_fetch)
            {
                if (MergeTreePartInfo::fromPartName(part, data.format_version).partition_id == partition_id)
                    parts_to_fetch_partition.push_back(part);
            }

            parts_to_fetch = std::move(parts_to_fetch_partition);

            if (parts_to_fetch.empty())
                throw Exception("Partition " + partition_id + " on " + best_replica_path + " doesn't exist", ErrorCodes::PARTITION_DOESNT_EXIST);
        }
        else
        {
            for (const String & missing_part : missing_parts)
            {
                String containing_part = active_parts_set.getContainingPart(missing_part);
                if (!containing_part.empty())
                    parts_to_fetch.push_back(containing_part);
                else
                    LOG_WARNING(log, "Part " << missing_part << " on replica " << best_replica_path << " has been vanished.");
            }
        }

        LOG_INFO(log, "Parts to fetch: " << parts_to_fetch.size());

        missing_parts.clear();
        for (const String & part : parts_to_fetch)
        {
            try
            {
                fetchPart(part, best_replica_path, true, 0);
            }
            catch (const DB::Exception & e)
            {
                if (e.code() != ErrorCodes::RECEIVED_ERROR_FROM_REMOTE_IO_SERVER && e.code() != ErrorCodes::RECEIVED_ERROR_TOO_MANY_REQUESTS)
                    throw;

                LOG_INFO(log, e.displayText());
                missing_parts.push_back(part);
            }
        }

        ++try_no;
    } while (!missing_parts.empty());
}


void StorageReplicatedMergeTree::freezePartition(const ASTPtr & partition, const String & with_name, const Context & context)
{
    data.freezePartition(partition, with_name, context);
}


void StorageReplicatedMergeTree::mutate(const MutationCommands & commands, const Context &)
{
    ReplicatedMergeTreeMutationEntry entry;
    entry.source_replica = replica_name;
    entry.commands = commands;

    String mutations_path = zookeeper_path + "/mutations";

    /// Update the mutations_path node when creating the mutation and check its version to ensure that
    /// nodes for mutations are created in the same order as the corresponding block numbers.
    /// Should work well if the number of concurrent mutation requests is small.
    while (true)
    {
        auto zookeeper = getZooKeeper();

        zkutil::Stat mutations_stat;
        zookeeper->get(mutations_path, &mutations_stat);

        EphemeralLocksInAllPartitions block_number_locks(
            zookeeper_path + "/block_numbers", "block-", zookeeper_path + "/temp", *zookeeper);

        for (const auto & lock : block_number_locks.getLocks())
            entry.block_numbers[lock.partition_id] = lock.number;

        entry.create_time = time(nullptr);

        zkutil::Requests requests;
        requests.emplace_back(zkutil::makeSetRequest(mutations_path, String(), mutations_stat.version));
        requests.emplace_back(zkutil::makeCreateRequest(
            mutations_path + "/", entry.toString(), zkutil::CreateMode::PersistentSequential));

        zkutil::Responses responses;
        int32_t rc = zookeeper->tryMulti(requests, responses);

        if (rc == ZooKeeperImpl::ZooKeeper::ZOK)
            break;
        else if (rc == ZooKeeperImpl::ZooKeeper::ZBADVERSION)
        {
            LOG_TRACE(log, "Version conflict when trying to create a mutation node, retrying...");
            continue;
        }
        else
            throw zkutil::KeeperException("Unable to create a mutation znode", rc);
    }
}


void StorageReplicatedMergeTree::clearOldPartsAndRemoveFromZK()
{
    /// Critical section is not required (since grabOldParts() returns unique part set on each call)

    auto table_lock = lockStructure(false, __PRETTY_FUNCTION__);
    auto zookeeper = getZooKeeper();

    MergeTreeData::DataPartsVector parts = data.grabOldParts();
    if (parts.empty())
        return;

    MergeTreeData::DataPartsVector parts_to_delete_only_from_filesystem;    // Only duplicates
    MergeTreeData::DataPartsVector parts_to_delete_completely;              // All parts except duplicates
    MergeTreeData::DataPartsVector parts_to_retry_deletion;                 // Parts that should be retried due to network problems
    MergeTreeData::DataPartsVector parts_to_remove_from_filesystem;         // Parts removed from ZK

    for (const auto & part : parts)
    {
        if (!part->is_duplicate)
            parts_to_delete_completely.emplace_back(part);
        else
            parts_to_delete_only_from_filesystem.emplace_back(part);
    }
    parts.clear();

    auto remove_parts_from_filesystem = [log=log] (const MergeTreeData::DataPartsVector & parts_to_remove)
    {
        for (auto & part : parts_to_remove)
        {
            try
            {
                part->remove();
            }
            catch (...)
            {
                tryLogCurrentException(log, "There is a problem with deleting part " + part->name + " from filesystem");
            }
        }
    };

    /// Delete duplicate parts from filesystem
    if (!parts_to_delete_only_from_filesystem.empty())
    {
        remove_parts_from_filesystem(parts_to_delete_only_from_filesystem);
        data.removePartsFinally(parts_to_delete_only_from_filesystem);

        LOG_DEBUG(log, "Removed " << parts_to_delete_only_from_filesystem.size() << " old duplicate parts");
    }

    /// Delete normal parts from ZooKeeper
    NameSet part_names_to_retry_deletion;
    try
    {
        Strings part_names_to_delete_completely;
        for (const auto & part : parts_to_delete_completely)
            part_names_to_delete_completely.emplace_back(part->name);

        LOG_DEBUG(log, "Removing " << parts_to_delete_completely.size() << " old parts from ZooKeeper");
        removePartsFromZooKeeper(zookeeper, part_names_to_delete_completely, &part_names_to_retry_deletion);
    }
    catch (...)
    {
        LOG_ERROR(log, "There is a problem with deleting parts from ZooKeeper: " << getCurrentExceptionMessage(true));
    }

    /// Part names that were reliably deleted from ZooKeeper should be deleted from filesystem
    auto num_reliably_deleted_parts = parts_to_delete_completely.size() - part_names_to_retry_deletion.size();
    LOG_DEBUG(log, "Removed " << num_reliably_deleted_parts << " old parts from ZooKeeper. Removing them from filesystem.");

    /// Delete normal parts on two sets
    for (auto & part : parts_to_delete_completely)
    {
        if (part_names_to_retry_deletion.count(part->name) == 0)
            parts_to_remove_from_filesystem.emplace_back(part);
        else
            parts_to_retry_deletion.emplace_back(part);
    }

    /// Will retry deletion
    if (!parts_to_retry_deletion.empty())
    {
        data.rollbackDeletingParts(parts_to_retry_deletion);
        LOG_DEBUG(log, "Will retry deletion of " << parts_to_retry_deletion.size() << " parts in the next time");
    }

    /// Remove parts from filesystem and finally from data_parts
    if (!parts_to_remove_from_filesystem.empty())
    {
        remove_parts_from_filesystem(parts_to_remove_from_filesystem);
        data.removePartsFinally(parts_to_remove_from_filesystem);

        LOG_DEBUG(log, "Removed " << parts_to_remove_from_filesystem.size() << " old parts");
    }
}


bool StorageReplicatedMergeTree::tryRemovePartsFromZooKeeperWithRetries(MergeTreeData::DataPartsVector & parts, size_t max_retries)
{
    Strings part_names_to_remove;
    for (const auto & part : parts)
        part_names_to_remove.emplace_back(part->name);

    return tryRemovePartsFromZooKeeperWithRetries(part_names_to_remove, max_retries);
}

bool StorageReplicatedMergeTree::tryRemovePartsFromZooKeeperWithRetries(const Strings & part_names, size_t max_retries)
{
    using MultiFuture = std::future<ZooKeeperImpl::ZooKeeper::MultiResponse>;

    size_t num_tries = 0;
    bool sucess = false;

    while (!sucess && (max_retries == 0 || num_tries < max_retries))
    {
        std::vector<MultiFuture> futures;
        futures.reserve(part_names.size());

        ++num_tries;
        sucess = true;

        try
        {
            auto zookeeper = getZooKeeper();

            for (const String & part_name : part_names)
            {
                zkutil::Requests ops;
                removePartFromZooKeeper(part_name, ops);

                futures.emplace_back(zookeeper->tryAsyncMulti(ops));
            }

            for (auto & future : futures)
            {
                auto response = future.get();

                if (response.error == 0 || response.error == ZooKeeperImpl::ZooKeeper::ZNONODE)
                    continue;

                if (zkutil::isHardwareError(response.error))
                {
                    sucess = false;
                    continue;
                }

                throw ZooKeeperImpl::Exception(response.error);
            }
        }
        catch (ZooKeeperImpl::Exception & e)
        {
            sucess = false;

            if (zkutil::isHardwareError(e.code))
                tryLogCurrentException(log, __PRETTY_FUNCTION__);
            else
                throw;
        }

        if (!sucess && num_tries < max_retries)
            std::this_thread::sleep_for(std::chrono::milliseconds(1000));
    }

    return sucess;
}

/// TODO: rewrite this code using async Multi ops after final ZooKeeper library update
void StorageReplicatedMergeTree::removePartsFromZooKeeper(zkutil::ZooKeeperPtr & zookeeper, const Strings & part_names,
                                                          NameSet * parts_should_be_retried)
{
    zkutil::Requests ops;
    auto it_first_node_in_batch = part_names.cbegin();

    for (auto it = part_names.cbegin(); it != part_names.cend(); ++it)
    {
        removePartFromZooKeeper(*it, ops);

        auto it_next = std::next(it);
        if (ops.size() >= zkutil::MULTI_BATCH_SIZE || it_next == part_names.cend())
        {
            zkutil::Responses unused_responses;
            auto code = zookeeper->tryMultiNoThrow(ops, unused_responses);
            ops.clear();

            if (code == ZooKeeperImpl::ZooKeeper::ZNONODE)
            {
                /// Fallback
                LOG_DEBUG(log, "There are no some part nodes in ZooKeeper, will remove part nodes sequentially");

                for (auto it_in_batch = it_first_node_in_batch; it_in_batch != it_next; ++it_in_batch)
                {
                    zkutil::Requests cur_ops;
                    removePartFromZooKeeper(*it_in_batch, cur_ops);
                    auto cur_code = zookeeper->tryMultiNoThrow(cur_ops, unused_responses);

                    if (cur_code == ZooKeeperImpl::ZooKeeper::ZNONODE)
                    {
                        LOG_DEBUG(log, "There is no part " << *it_in_batch << " in ZooKeeper, it was only in filesystem");
                    }
                    else if (parts_should_be_retried && zkutil::isHardwareError(cur_code))
                    {
                        parts_should_be_retried->emplace(*it_in_batch);
                    }
                    else if (cur_code)
                    {
                        LOG_WARNING(log, "Cannot remove part " << *it_in_batch << " from ZooKeeper: " << zkutil::ZooKeeper::error2string(cur_code));
                    }
                }
            }
            else if (parts_should_be_retried && zkutil::isHardwareError(code))
            {
                for (auto it_in_batch = it_first_node_in_batch; it_in_batch != it_next; ++it_in_batch)
                    parts_should_be_retried->emplace(*it_in_batch);
            }
            else if (code)
            {
                LOG_WARNING(log, "There was a problem with deleting " << (it_next - it_first_node_in_batch)
                    << " nodes from ZooKeeper: " << ::zkutil::ZooKeeper::error2string(code));
            }

            it_first_node_in_batch = it_next;
        }
    }
}


void StorageReplicatedMergeTree::clearBlocksInPartition(
    zkutil::ZooKeeper & zookeeper, const String & partition_id, Int64 min_block_num, Int64 max_block_num)
{
    Strings blocks;
    if (zookeeper.tryGetChildren(zookeeper_path + "/blocks", blocks))
        throw Exception(zookeeper_path + "/blocks doesn't exist", ErrorCodes::NOT_FOUND_NODE);

    String partition_prefix = partition_id + "_";
    std::vector<std::pair<String, std::future<zkutil::GetResponse>>> get_futures;
    for (const String & block_id : blocks)
    {
        if (startsWith(block_id, partition_prefix))
        {
            String path = zookeeper_path + "/blocks/" + block_id;
            get_futures.emplace_back(path, zookeeper.asyncTryGet(path));
        }
    }

    std::vector<std::pair<String, std::future<zkutil::RemoveResponse>>> to_delete_futures;
    for (auto & pair : get_futures)
    {
        const String & path = pair.first;
        auto result = pair.second.get();

        if (result.error == ZooKeeperImpl::ZooKeeper::ZNONODE)
            continue;

        ReadBufferFromString buf(result.data);
        Int64 block_num = 0;
        bool parsed = tryReadIntText(block_num, buf) && buf.eof();
        if (!parsed || (min_block_num <= block_num && block_num <= max_block_num))
            to_delete_futures.emplace_back(path, zookeeper.asyncTryRemove(path));
    }

    for (auto & pair : to_delete_futures)
    {
        const String & path = pair.first;
        int32_t rc = pair.second.get().error;
        if (rc == ZooKeeperImpl::ZooKeeper::ZNOTEMPTY)
        {
             /// Can happen if there are leftover block nodes with children created by previous server versions.
            zookeeper.removeRecursive(path);
        }
        else if (rc)
            LOG_WARNING(log,
                "Error while deleting ZooKeeper path `" << path << "`: " + zkutil::ZooKeeper::error2string(rc) << ", ignoring.");
    }

    LOG_TRACE(log, "Deleted " << to_delete_futures.size() << " deduplication block IDs in partition ID " << partition_id);
}

void StorageReplicatedMergeTree::replacePartitionFrom(const StoragePtr & source_table, const ASTPtr & partition, bool replace,
                                                      const Context & context)
{
    auto lock1 = lockStructure(false, __PRETTY_FUNCTION__);
    auto lock2 = source_table->lockStructure(false, __PRETTY_FUNCTION__);

    Stopwatch watch;
    MergeTreeData * src_data = data.checkStructureAndGetMergeTreeData(source_table);
    String partition_id = data.getPartitionIDFromQuery(partition, context);

    MergeTreeData::DataPartsVector src_all_parts = src_data->getDataPartsVectorInPartition(MergeTreeDataPartState::Committed, partition_id);
    MergeTreeData::DataPartsVector src_parts;
    MergeTreeData::MutableDataPartsVector dst_parts;
    Strings block_id_paths;
    Strings part_checksums;
    std::vector<AbandonableLockInZooKeeper> abandonable_locks;

    LOG_DEBUG(log, "Cloning " << src_all_parts.size() << " parts");

    static const String TMP_PREFIX = "tmp_replace_from_";
    auto zookeeper = getZooKeeper();

    /// Firstly, generate last block number and compute drop_range
    /// NOTE: Even if we make ATTACH PARTITION instead of REPLACE PARTITION drop_range will not be empty, it will contain a block.
    /// So, such case has special meaning, if drop_range contains only one block it means that nothing to drop.
    MergeTreePartInfo drop_range;
    drop_range.partition_id = partition_id;
    drop_range.max_block = allocateBlockNumber(partition_id, zookeeper)->getNumber();
    drop_range.min_block = replace ? 0 : drop_range.max_block;
    drop_range.level = std::numeric_limits<decltype(drop_range.level)>::max();

    String drop_range_fake_part_name = getPartNamePossiblyFake(data.format_version, drop_range);

    if (drop_range.getBlocksCount() > 1)
    {
        /// We have to prohibit merges in drop_range, since new merge log entry appeared after this REPLACE FROM entry
        ///  could produce new merged part instead in place of just deleted parts.
        /// It is better to prohibit them on leader replica (like DROP PARTITION makes),
        ///  but it is inconvenient for a user since he could actually use source table from this replica.
        /// Therefore prohibit merges on the initializer server now and on the remaining servers when log entry will be executed.
        /// It does not provides strong guarantees, but is suitable for intended use case (assume merges are quite rare).

        {
            std::lock_guard<std::mutex> merge_selecting_lock(merge_selecting_mutex);
            queue.disableMergesInRange(drop_range_fake_part_name);
        }
    }

    for (size_t i = 0; i < src_all_parts.size(); ++i)
    {
        /// We also make some kind of deduplication to avoid duplicated parts in case of ATTACH PARTITION
        /// Assume that merges in the partiton are quite rare
        /// Save deduplication block ids with special prefix replace_partition

        auto & src_part = src_all_parts[i];
        String hash_hex = src_part->checksums.getTotalChecksumHex();
        String block_id_path = replace ? "" : (zookeeper_path + "/blocks/" + partition_id + "_replace_from_" + hash_hex);

        auto lock = allocateBlockNumber(partition_id, zookeeper, block_id_path);
        if (!lock)
        {
            LOG_INFO(log, "Part " << src_part->name << " (hash " << hash_hex << ") has been already attached");
            continue;
        }

        UInt64 index = lock->getNumber();
        MergeTreePartInfo dst_part_info(partition_id, index, index, src_part->info.level);
        auto dst_part = data.cloneAndLoadDataPart(src_part, TMP_PREFIX, dst_part_info);

        src_parts.emplace_back(src_part);
        dst_parts.emplace_back(dst_part);
        abandonable_locks.emplace_back(std::move(*lock));
        block_id_paths.emplace_back(block_id_path);
        part_checksums.emplace_back(hash_hex);
    }

    ReplicatedMergeTreeLogEntryData entry;
    {
        entry.type = ReplicatedMergeTreeLogEntryData::REPLACE_RANGE;
        entry.source_replica = replica_name;
        entry.create_time = time(nullptr);
        entry.replace_range_entry = std::make_shared<ReplicatedMergeTreeLogEntryData::ReplaceRangeEntry>();

        auto & entry_replace = *entry.replace_range_entry;
        entry_replace.drop_range_part_name = drop_range_fake_part_name;
        entry_replace.from_database = src_data->database_name;
        entry_replace.from_table = src_data->table_name;
        for (const auto & part : src_parts)
            entry_replace.src_part_names.emplace_back(part->name);
        for (const auto & part : dst_parts)
            entry_replace.new_part_names.emplace_back(part->name);
        for (const String & checksum : part_checksums)
            entry_replace.part_names_checksums.emplace_back(checksum);
        entry_replace.columns_version = columns_version;
    }

    /// We are almost ready to commit changes, remove fetches and merges from drop range
    queue.removeGetsAndMergesInRange(zookeeper, drop_range);

    /// Remove deduplication block_ids of replacing parts
    if (replace)
        clearBlocksInPartition(*zookeeper, drop_range.partition_id, drop_range.max_block, drop_range.max_block);

    MergeTreeData::DataPartsVector parts_to_remove;
    zkutil::Responses op_results;

    try
    {
        zkutil::Requests ops;
        for (size_t i = 0; i < dst_parts.size(); ++i)
        {
            getCommitPartOps(ops, dst_parts[i], block_id_paths[i]);
            abandonable_locks[i].getUnlockOps(ops);

            if (ops.size() > zkutil::MULTI_BATCH_SIZE)
            {
                /// It is unnecessary to add parts to working set until we commit log entry
                zookeeper->multi(ops);
                ops.clear();
            }
        }

        ops.emplace_back(zkutil::makeCreateRequest(zookeeper_path + "/log/log-", entry.toString(), zkutil::CreateMode::PersistentSequential));

        MergeTreeData::Transaction transaction;
        {
            auto data_parts_lock = data.lockParts();

            for (MergeTreeData::MutableDataPartPtr & part : dst_parts)
                data.renameTempPartAndReplace(part, nullptr, &transaction, data_parts_lock);
        }

        op_results = zookeeper->multi(ops);

        {
            auto data_parts_lock = data.lockParts();

            transaction.commit(&data_parts_lock);
            if (replace)
                parts_to_remove = data.removePartsInRangeFromWorkingSet(drop_range, true, false, data_parts_lock);
        }

        PartLog::addNewParts(this->context, dst_parts, watch.elapsed());
    }
    catch (...)
    {
        PartLog::addNewParts(this->context, dst_parts, watch.elapsed(), ExecutionStatus::fromCurrentException());
        throw;
    }

    String log_znode_path = dynamic_cast<const zkutil::CreateResponse &>(*op_results.back()).path_created;
    entry.znode_name = log_znode_path.substr(log_znode_path.find_last_of('/') + 1);

    for (auto & lock : abandonable_locks)
        lock.assumeUnlocked();

    /// Forcibly remove replaced parts from ZooKeeper
    tryRemovePartsFromZooKeeperWithRetries(parts_to_remove);

    /// Speedup removing of replaced parts from filesystem
    parts_to_remove.clear();
    cleanup_thread->schedule();

    /// If necessary, wait until the operation is performed on all replicas.
    if (context.getSettingsRef().replication_alter_partitions_sync > 1)
        waitForAllReplicasToProcessLogEntry(entry);
}

void StorageReplicatedMergeTree::getCommitPartOps(
    zkutil::Requests & ops,
    MergeTreeData::MutableDataPartPtr & part,
    const String & block_id_path) const
{
    const String & part_name = part->name;

    if (!block_id_path.empty())
    {
        /// Make final duplicate check and commit block_id
        ops.emplace_back(
            zkutil::makeCreateRequest(
                block_id_path,
                part_name,  /// We will be able to know original part number for duplicate blocks, if we want.
                zkutil::CreateMode::Persistent));
    }

    /// Information about the part, in the replica data.

    ops.emplace_back(zkutil::makeCheckRequest(
        zookeeper_path + "/columns",
        columns_version));
    ops.emplace_back(zkutil::makeCreateRequest(
        replica_path + "/parts/" + part->name,
        "",
        zkutil::CreateMode::Persistent));
    ops.emplace_back(zkutil::makeCreateRequest(
        replica_path + "/parts/" + part->name + "/columns",
        part->columns.toString(),
        zkutil::CreateMode::Persistent));
    ops.emplace_back(zkutil::makeCreateRequest(
        replica_path + "/parts/" + part->name + "/checksums",
        getChecksumsForZooKeeper(part->checksums),
        zkutil::CreateMode::Persistent));
}

ReplicatedMergeTreeAddress StorageReplicatedMergeTree::getReplicatedMergeTreeAddress() const
{
    auto host_port = context.getInterserverIOAddress();

    ReplicatedMergeTreeAddress res;
    res.host = host_port.first;
    res.replication_port = host_port.second;
    res.queries_port = context.getTCPPort();
    res.database = database_name;
    res.table = table_name;
    return res;
}

ActionLock StorageReplicatedMergeTree::getActionLock(StorageActionBlockType action_type) const
{
    if (action_type == ActionLocks::PartsMerge)
        return merger.merges_blocker.cancel();

    if (action_type == ActionLocks::PartsFetch)
        return fetcher.blocker.cancel();

    if (action_type == ActionLocks::PartsSend)
        return data_parts_exchange_endpoint_holder ? data_parts_exchange_endpoint_holder->getBlocker().cancel() : ActionLock();

    if (action_type == ActionLocks::ReplicationQueue)
        return queue.block.cancel();

    return {};
}

bool StorageReplicatedMergeTree::waitForShrinkingQueueSize(size_t queue_size, UInt64 max_wait_milliseconds)
{
    /// Let's fetch new log entries firstly
    pullLogsToQueue();

    Stopwatch watch;
    Poco::Event event;
    std::atomic<bool> cond_reached{false};

    auto callback = [&event, &cond_reached, queue_size] (size_t new_queue_size)
    {
        if (new_queue_size <= queue_size)
            cond_reached.store(true, std::memory_order_relaxed);

        event.set();
    };

    auto handler = queue.addSubscriber(std::move(callback));

    while (true)
    {
        event.tryWait(50);

        if (max_wait_milliseconds && watch.elapsedMilliseconds() > max_wait_milliseconds)
            break;

        if (cond_reached)
            break;

        if (shutdown_called)
            throw Exception("Shutdown is called for table", ErrorCodes::ABORTED);
    }

    return cond_reached.load(std::memory_order_relaxed);
}

ReplicatedMergeTreeMergeSelectingThread::ReplicatedMergeTreeMergeSelectingThread(StorageReplicatedMergeTree* storage_) :
	storage(storage_)
{
    clearState();
}

void ReplicatedMergeTreeMergeSelectingThread::clearState()
{
    deduplicate = false;  /// TODO: read deduplicate option from table config

    uncached_merging_predicate = [this](const MergeTreeData::DataPartPtr & left, const MergeTreeData::DataPartPtr & right)
    {
        return canMergePartsAccordingToZooKeeperInfo(left, right, storage->getZooKeeper(), storage->zookeeper_path, storage->data);
    };

    merging_predicate_args_to_key = [](const MergeTreeData::DataPartPtr & left, const MergeTreeData::DataPartPtr & right)
    {
        return std::make_pair(left->name, right->name);
    };

    cached_merging_predicate.reset(new CachedMergingPredicate<std::pair<std::string, std::string>>());

    /// Will be updated below.

    now = std::chrono::steady_clock::time_point();

    can_merge = [&] (const MergeTreeData::DataPartPtr & left, const MergeTreeData::DataPartPtr & right, String *)
    {
        return partsWillNotBeMergedOrDisabled(left, right, storage->queue)
        && cached_merging_predicate->get(now, uncached_merging_predicate, merging_predicate_args_to_key, left, right);
    };
}

}<|MERGE_RESOLUTION|>--- conflicted
+++ resolved
@@ -119,27 +119,6 @@
 
 static const auto QUEUE_UPDATE_ERROR_SLEEP_MS     = 1 * 1000;
 static const auto MERGE_SELECTING_SLEEP_MS        = 5 * 1000;
-
-template <typename Key> struct CachedMergingPredicate;
-
-class ReplicatedMergeTreeMergeSelectingThread
-{
-public:
-
-    ReplicatedMergeTreeMergeSelectingThread(StorageReplicatedMergeTree* storage_);
-    void clearState();
-
-    bool deduplicate;
-    std::chrono::steady_clock::time_point now;
-    std::function<bool(const MergeTreeData::DataPartPtr &, const MergeTreeData::DataPartPtr &, String *)> can_merge;
-
-private:
-
-    StorageReplicatedMergeTree* storage;
-    std::function<bool(const MergeTreeData::DataPartPtr &, const MergeTreeData::DataPartPtr &)> uncached_merging_predicate;
-    std::function<std::pair<String, String>(const MergeTreeData::DataPartPtr &, const MergeTreeData::DataPartPtr &)> merging_predicate_args_to_key;
-    std::unique_ptr<CachedMergingPredicate<std::pair<std::string, std::string>> > cached_merging_predicate;
-};
 
 /** There are three places for each part, where it should be
   * 1. In the RAM, MergeTreeData::data_parts, all_data_parts.
@@ -251,7 +230,6 @@
     if (context.hasZooKeeper())
         current_zookeeper = context.getZooKeeper();
 
-    merge_sel_state.reset(new ReplicatedMergeTreeMergeSelectingThread(this));
     merge_selecting_task_handle = context_.getSchedulePool().addTask("StorageReplicatedMergeTree::mergeSelectingThread", [this] { mergeSelectingThread(); });
 
     bool skip_sanity_checks = false;
@@ -1050,19 +1028,6 @@
 }
 
 
-<<<<<<< HEAD
-=======
-void StorageReplicatedMergeTree::pullLogsToQueue(BackgroundSchedulePool::TaskHandle next_update_task_handle)
-{
-    if (queue.pullLogsToQueue(getZooKeeper(), next_update_task_handle))
-    {
-        if (queue_task_handle)
-            queue_task_handle->wake();
-    }
-}
-
-
->>>>>>> d4b861df
 bool StorageReplicatedMergeTree::executeLogEntry(const LogEntry & entry)
 {
     if (entry.type == LogEntry::DROP_RANGE)
@@ -1441,7 +1406,7 @@
         /** With `ZSESSIONEXPIRED` or `ZOPERATIONTIMEOUT`, we can inadvertently roll back local changes to the parts.
           * This is not a problem, because in this case the entry will remain in the queue, and we will try again.
           */
-        merge_selecting_event.set();
+        merge_selecting_task_handle->schedule();
         ProfileEvents::increment(ProfileEvents::ReplicatedPartMutations);
         write_part_log({});
 
@@ -1644,14 +1609,8 @@
 
 void StorageReplicatedMergeTree::executeDropRange(const StorageReplicatedMergeTree::LogEntry & entry)
 {
-    LOG_INFO(log, (entry.detach ? "Detaching" : "Removing") << " parts inside " << entry.new_part_name << ".");
-
-<<<<<<< HEAD
-    queue.removePartProducingOpsInRange(getZooKeeper(), entry.new_part_name);
-=======
     auto drop_range_info = MergeTreePartInfo::fromPartName(entry.new_part_name, data.format_version);
-    queue.removeGetsAndMergesInRange(getZooKeeper(), drop_range_info);
->>>>>>> d4b861df
+    queue.removePartProducingOpsInRange(getZooKeeper(), drop_range_info);
 
     LOG_DEBUG(log, (entry.detach ? "Detaching" : "Removing") << " parts.");
 
@@ -1756,7 +1715,7 @@
     /// Range with only one block has special meaning ATTACH PARTITION
     bool replace = drop_range.getBlocksCount() > 1;
 
-    queue.removeGetsAndMergesInRange(getZooKeeper(), drop_range);
+    queue.removePartProducingOpsInRange(getZooKeeper(), drop_range);
 
     struct PartDescription
     {
@@ -1848,14 +1807,7 @@
         MergeTreeData * src_data = nullptr;
         try
         {
-<<<<<<< HEAD
-            queue.pullLogsToQueue(getZooKeeper(), queue_updating_event);
-            last_queue_update_finish_time.store(time(nullptr));
-            update_in_progress = false;
-            queue_updating_event->wait();
-=======
             src_data = data.checkStructureAndGetMergeTreeData(source_table);
->>>>>>> d4b861df
         }
         catch (Exception & e)
         {
@@ -1913,7 +1865,7 @@
         if (part_desc->src_table_part)
         {
             /// It is clonable part
-            adding_parts_active_set.addUnlocked(part_desc->new_part_name);
+            adding_parts_active_set.add(part_desc->new_part_name);
             part_name_to_desc.emplace(part_desc->new_part_name, part_desc);
             continue;
         }
@@ -1946,14 +1898,14 @@
         part_desc->found_new_part_info = MergeTreePartInfo::fromPartName(found_part_name, data.format_version);
         part_desc->replica = replica;
 
-        adding_parts_active_set.addUnlocked(part_desc->found_new_part_name);
+        adding_parts_active_set.add(part_desc->found_new_part_name);
         part_name_to_desc.emplace(part_desc->found_new_part_name, part_desc);
     }
 
     /// Check that we could cover whole range
     for (PartDescriptionPtr & part_desc : parts_to_add)
     {
-        if (adding_parts_active_set.getContainingPartUnlocked(part_desc->new_part_info).empty())
+        if (adding_parts_active_set.getContainingPart(part_desc->new_part_info).empty())
         {
             throw Exception("Not found part " + part_desc->new_part_name +
                             " (or part covering it) neither source table neither remote replicas" , ErrorCodes::NO_REPLICA_HAS_PART);
@@ -1963,7 +1915,7 @@
     /// Filter covered parts
     PartDescriptions final_parts;
     {
-        Strings final_part_names = adding_parts_active_set.getPartsUnlocked();
+        Strings final_part_names = adding_parts_active_set.getParts();
 
         for (const String & final_part_name : final_part_names)
         {
@@ -2087,7 +2039,7 @@
     }
     try
     {
-        pullLogsToQueue(queue_updating_task_handle);
+        queue.pullLogsToQueue(getZooKeeper(), queue_updating_task_handle);
         last_queue_update_finish_time.store(time(nullptr));
         queue_update_in_progress = false;
     }
@@ -2110,30 +2062,31 @@
 
 void StorageReplicatedMergeTree::mutationsUpdatingThread()
 {
-    setThreadName("ReplMTMutUpd");
-
-    while (!shutdown_called)
-    {
-        try
-        {
-            queue.updateMutations(getZooKeeper(), mutations_updating_event);
-            mutations_updating_event->wait();
-        }
-        catch (...)
-        {
-            tryLogCurrentException(log, __PRETTY_FUNCTION__);
-            mutations_updating_event->tryWait(QUEUE_UPDATE_ERROR_SLEEP_MS);
-        }
-    }
-
-    LOG_DEBUG(log, "Mutations updating thread finished");
+    try
+    {
+        queue.updateMutations(getZooKeeper(), mutations_updating_task_handle);
+    }
+    catch (const zkutil::KeeperException & e)
+    {
+        tryLogCurrentException(log, __PRETTY_FUNCTION__);
+
+        if (e.code == ZooKeeperImpl::ZooKeeper::ZSESSIONEXPIRED)
+            return;
+
+        mutations_updating_task_handle->scheduleAfter(QUEUE_UPDATE_ERROR_SLEEP_MS);
+    }
+    catch (...)
+    {
+        tryLogCurrentException(log, __PRETTY_FUNCTION__);
+        mutations_updating_task_handle->scheduleAfter(QUEUE_UPDATE_ERROR_SLEEP_MS);
+    }
 }
 
 
 bool StorageReplicatedMergeTree::queueTask()
 {
     /// If replication queue is stopped exit immediately as we successfully executed the task
-    if (queue.block.isCancelled())
+    if (queue.actions_blocker.isCancelled())
     {
         std::this_thread::sleep_for(std::chrono::milliseconds(5));
         return true;
@@ -2205,297 +2158,69 @@
 }
 
 
-<<<<<<< HEAD
-=======
-namespace
-{
-    bool canMergePartsAccordingToZooKeeperInfo(
-        const MergeTreeData::DataPartPtr & left,
-        const MergeTreeData::DataPartPtr & right,
-        zkutil::ZooKeeperPtr && zookeeper, const String & zookeeper_path, const MergeTreeData & data, String * out_reason = nullptr)
-    {
-        const String & partition_id = left->info.partition_id;
-
-        /// You can not merge parts, among which is a part for which the quorum is unsatisfied.
-        /// Note: theoretically, this could be resolved. But this will make logic more complex.
-        String quorum_node_value;
-        if (zookeeper->tryGet(zookeeper_path + "/quorum/status", quorum_node_value))
-        {
-            ReplicatedMergeTreeQuorumEntry quorum_entry;
-            quorum_entry.fromString(quorum_node_value);
-
-            auto part_info = MergeTreePartInfo::fromPartName(quorum_entry.part_name, data.format_version);
-
-            if (part_info.min_block != part_info.max_block)
-                throw Exception("Logical error: part written with quorum covers more than one block numbers", ErrorCodes::LOGICAL_ERROR);
-
-            if (left->info.max_block <= part_info.min_block && right->info.min_block >= part_info.max_block)
-            {
-                if (out_reason)
-                    *out_reason = "Quorum status condition is unsatisfied";
-                return false;
-            }
-        }
-
-        /// Won't merge last_part even if quorum is satisfied, because we gonna check if replica has this part
-        /// on SELECT execution.
-        String quorum_last_part;
-        if (zookeeper->tryGet(zookeeper_path + "/quorum/last_part", quorum_last_part) && quorum_last_part.empty() == false)
-        {
-            auto part_info = MergeTreePartInfo::fromPartName(quorum_last_part, data.format_version);
-
-            if (part_info.min_block != part_info.max_block)
-                throw Exception("Logical error: part written with quorum covers more than one block numbers", ErrorCodes::LOGICAL_ERROR);
-
-            if (left->info.max_block <= part_info.min_block && right->info.min_block >= part_info.max_block)
-            {
-                if (out_reason)
-                    *out_reason = "Quorum 'last part' condition is unsatisfied";
-                return false;
-            }
-        }
-
-        /// You can merge the parts, if all the numbers between them are abandoned - do not correspond to any blocks.
-        for (Int64 number = left->info.max_block + 1; number <= right->info.min_block - 1; ++number)
-        {
-            String path1 = zookeeper_path +              "/block_numbers/" + partition_id + "/block-" + padIndex(number);
-            String path2 = zookeeper_path + "/nonincrement_block_numbers/" + partition_id + "/block-" + padIndex(number);
-
-            if (AbandonableLockInZooKeeper::check(path1, *zookeeper) != AbandonableLockInZooKeeper::ABANDONED &&
-                AbandonableLockInZooKeeper::check(path2, *zookeeper) != AbandonableLockInZooKeeper::ABANDONED)
-            {
-                if (out_reason)
-                    *out_reason = "Block " + toString(number) + " in gap between merging parts " + left->name + " and "
-                                  + right->name + " is not abandoned";
-                return false;
-            }
-        }
-
-        return true;
-    }
-}
-
-    /// If any of the parts is already going to be merged into a larger one, do not agree to merge it.
-    bool partsWillNotBeMergedOrDisabled(const MergeTreeData::DataPartPtr & left, const MergeTreeData::DataPartPtr & right,
-                                        ReplicatedMergeTreeQueue & queue, String * out_reason = nullptr)
-    {
-        String covering_part;
-        auto set_reason = [&] (const String & part_name)
-        {
-            if (out_reason)
-            {
-                *out_reason = "Part " + part_name + " cannot be merged yet";
-                if (!covering_part.empty())
-                    *out_reason += ", a merge " + covering_part + " a covering it has already assigned";
-                else
-                    *out_reason += ", it is temporarily disabled";
-            }
-            return false;
-        };
-
-        if (queue.partWillBeMergedOrMergesDisabled(left->name, &covering_part))
-            return set_reason(left->name);
-
-        if (left.get() != right.get() && queue.partWillBeMergedOrMergesDisabled(right->name, &covering_part))
-            return set_reason(right->name);
-
-        return true;
-    }
-
-
-    /** It can take a long time to determine whether it is possible to merge two adjacent parts.
-    * Two adjacent parts can be merged if all block numbers between their numbers are not used (abandoned).
-    * This means that another part can not be inserted between these parts.
-    *
-    * But if the numbers of adjacent blocks differ much (usually if there are many "abandoned" blocks between them),
-    *  then too many read requests are made to ZooKeeper to find out if it's possible to merge them.
-    *
-    * Let's use a statement that if a couple of parts were possible to merge, and their merge is not yet planned,
-    *  then now they can be merged, and we will remember this state,
-    *  not to send multiple identical requests to ZooKeeper.
-    */
-
-    /** Cache for function, that returns bool.
-    * If function returned true, cache it forever.
-    * If function returned false, cache it for exponentially growing time.
-    * Not thread safe.
-    */
-    template <typename Key>
-    struct CachedMergingPredicate
-    {
-        using clock = std::chrono::steady_clock;
-
-        struct Expiration
-        {
-            static constexpr clock::duration min_delay = std::chrono::seconds(1);
-            static constexpr clock::duration max_delay = std::chrono::seconds(600);
-            static constexpr double exponent_base = 2;
-
-            clock::time_point expire_time;
-            clock::duration delay = clock::duration::zero();
-
-            void next(clock::time_point now)
-            {
-                if (delay == clock::duration::zero())
-                    delay = min_delay;
-                else
-                {
-                    delay *= exponent_base;
-                    if (delay > max_delay)
-                        delay = max_delay;
-                }
-
-                expire_time = now + delay;
-            }
-
-            bool expired(clock::time_point now) const
-            {
-                return now > expire_time;
-            }
-        };
-
-        std::set<Key> true_keys;
-        std::map<Key, Expiration> false_keys;
-
-        template <typename Function, typename ArgsToKey, typename... Args>
-        bool get(clock::time_point now, Function && function, ArgsToKey && args_to_key, Args &&... args)
-        {
-            Key key{args_to_key(std::forward<Args>(args)...)};
-
-            if (true_keys.count(key))
-                return true;
-
-            auto it = false_keys.find(key);
-            if (false_keys.end() != it && !it->second.expired(now))
-                return false;
-
-            bool value = function(std::forward<Args>(args)...);
-
-            if (value)
-                true_keys.insert(key);
-            else
-                false_keys[key].next(now);
-
-            return value;
-        }
-    };
-
-    template <typename Key> constexpr CachedMergingPredicate<Key>::clock::duration CachedMergingPredicate<Key>::Expiration::min_delay;
-    template <typename Key> constexpr CachedMergingPredicate<Key>::clock::duration CachedMergingPredicate<Key>::Expiration::max_delay;
-    template <typename Key> constexpr double CachedMergingPredicate<Key>::Expiration::exponent_base;
-
->>>>>>> d4b861df
 void StorageReplicatedMergeTree::mergeSelectingThread()
 {
     if (!is_leader)
         return;
 
-<<<<<<< HEAD
-    while (is_leader)
-    {
-        bool success = false;
-=======
+    const bool deduplicate = false; /// TODO: read deduplicate option from table config
+
     bool success = false;
 
     try
     {
+        /// We must select parts for merge under merge_selecting_mutex because other threads
+        /// (OPTIMIZE queries) can assign new merges.
         std::lock_guard<std::mutex> merge_selecting_lock(merge_selecting_mutex);
 
-        /// You need to load new entries into the queue before you select parts to merge.
-        ///  (so we know which parts are already going to be merged).
-        /// We must select parts for merge under the mutex because other threads (OPTIMIZE queries) could push new merges.
-        if (merge_selecting_logs_pulling_is_required)
-        {
-            pullLogsToQueue();
-            merge_selecting_logs_pulling_is_required = false;
-        }
+        auto zookeeper = getZooKeeper();
+
+        ReplicatedMergeTreeMergePredicate merge_pred = queue.getMergePredicate(zookeeper);
 
         /// If many merges is already queued, then will queue only small enough merges.
         /// Otherwise merge queue could be filled with only large merges,
         /// and in the same time, many small parts could be created and won't be merged.
-        size_t merges_queued = queue.countMerges();
->>>>>>> d4b861df
-
-        if (merges_queued >= data.settings.max_replicated_merges_in_queue)
-        {
-<<<<<<< HEAD
-            /// We must select parts for merge under merge_selecting_mutex because other threads
-            /// (OPTIMIZE queries) can assign new merges.
-            std::lock_guard<std::mutex> merge_selecting_lock(merge_selecting_mutex);
-
-            auto zookeeper = getZooKeeper();
-
-            ReplicatedMergeTreeMergePredicate merge_pred = queue.getMergePredicate(zookeeper);
-
-            /// If many merges is already queued, then will queue only small enough merges.
-            /// Otherwise merge queue could be filled with only large merges,
-            /// and in the same time, many small parts could be created and won't be merged.
-            size_t merges_and_mutations_queued = merge_pred.countMergesAndPartMutations();
-            if (merges_and_mutations_queued >= data.settings.max_replicated_merges_in_queue)
-            {
-                LOG_TRACE(log, "Number of queued merges and part mutations (" << merges_and_mutations_queued
-                    << ") is greater than max_replicated_merges_in_queue ("
-                    << data.settings.max_replicated_merges_in_queue << "), so won't select new parts to merge or mutate.");
-            }
-            else
-            {
-                size_t max_source_parts_size = merger_mutator.getMaxSourcePartsSize(
-                    data.settings.max_replicated_merges_in_queue, merges_and_mutations_queued);
-
-                if (max_source_parts_size > 0)
+        size_t merges_and_mutations_queued = merge_pred.countMergesAndPartMutations();
+        if (merges_and_mutations_queued >= data.settings.max_replicated_merges_in_queue)
+        {
+            LOG_TRACE(log, "Number of queued merges and part mutations (" << merges_and_mutations_queued
+                << ") is greater than max_replicated_merges_in_queue ("
+                << data.settings.max_replicated_merges_in_queue << "), so won't select new parts to merge or mutate.");
+        }
+        else
+        {
+            size_t max_source_parts_size = merger_mutator.getMaxSourcePartsSize(
+                data.settings.max_replicated_merges_in_queue, merges_and_mutations_queued);
+
+            if (max_source_parts_size > 0)
+            {
+                MergeTreeDataMergerMutator::FuturePart future_merged_part;
+                if (merger_mutator.selectPartsToMerge(future_merged_part, false, max_source_parts_size, merge_pred))
                 {
-                    MergeTreeDataMergerMutator::FuturePart future_merged_part;
-                    if (merger_mutator.selectPartsToMerge(future_merged_part, false, max_source_parts_size, merge_pred))
+                    success = createLogEntryToMergeParts(zookeeper, future_merged_part.parts, future_merged_part.name, deduplicate);
+                }
+                else if (merge_pred.countMutations() > 0)
+                {
+                    /// Choose a part to mutate.
+
+                    MergeTreeData::DataPartsVector data_parts = data.getDataPartsVector();
+                    for (const auto & part : data_parts)
                     {
-                        success = createLogEntryToMergeParts(zookeeper, future_merged_part.parts, future_merged_part.name, deduplicate);
-                    }
-                    else if (merge_pred.countMutations() > 0)
-                    {
-                        /// Choose a part to mutate.
-
-                        MergeTreeData::DataPartsVector data_parts = data.getDataPartsVector();
-                        for (const auto & part : data_parts)
+                        if (part->bytes_on_disk > max_source_parts_size)
+                            continue;
+
+                        std::optional<Int64> desired_mutation_version = merge_pred.getDesiredMutationVersion(part);
+                        if (!desired_mutation_version)
+                            continue;
+
+                        if (createLogEntryToMutatePart(*part, *desired_mutation_version))
                         {
-                            if (part->bytes_on_disk > max_source_parts_size)
-                                continue;
-
-                            std::optional<Int64> desired_mutation_version = merge_pred.getDesiredMutationVersion(part);
-                            if (!desired_mutation_version)
-                                continue;
-
-                            if (createLogEntryToMutatePart(*part, *desired_mutation_version))
-                            {
-                                success = true;
-                                break;
-                            }
+                            success = true;
+                            break;
                         }
                     }
                 }
             }
-        }
-        catch (...)
-        {
-            tryLogCurrentException(log, __PRETTY_FUNCTION__);
-=======
-            LOG_TRACE(log, "Number of queued merges (" << merges_queued
-                << ") is greater than max_replicated_merges_in_queue ("
-                << data.settings.max_replicated_merges_in_queue << "), so won't select new parts to merge.");
-        }
-        else
-        {
-            MergeTreeDataMerger::FuturePart future_merged_part;
-
-            size_t max_parts_size_for_merge = merger.getMaxPartsSizeForMerge(data.settings.max_replicated_merges_in_queue, merges_queued);
-
-            merge_sel_state->now = std::chrono::steady_clock::now();
-
-            if (max_parts_size_for_merge > 0
-                && merger.selectPartsToMerge(future_merged_part, false, max_parts_size_for_merge, merge_sel_state->can_merge))
-            {
-                merge_selecting_logs_pulling_is_required = true;
-                success = createLogEntryToMergeParts(future_merged_part.parts, future_merged_part.name, merge_sel_state->deduplicate);
-            }
->>>>>>> d4b861df
         }
     }
     catch (...)
@@ -2653,7 +2378,6 @@
         LOG_INFO(log, "Became leader");
 
         is_leader = true;
-		merge_sel_state->clearState();
         merge_selecting_task_handle->activate();
         merge_selecting_task_handle->schedule();
     };
@@ -3360,18 +3084,9 @@
 }
 
 
-<<<<<<< HEAD
-/// The name of an imaginary part covering all possible parts in the specified partition with numbers in the range from zero to specified right bound.
-static String getFakePartNameCoveringPartRange(
-    MergeTreeDataFormatVersion format_version, const String & partition_id, UInt64 left, UInt64 right, Int64 mutation_version)
-{
-    /// Artificial high level is choosen, to make this part "covering" all parts inside.
-    MergeTreePartInfo part_info(partition_id, left, right, 999999999, mutation_version);
-=======
 /// If new version returns ordinary name, else returns part name containing the first and last month of the month
 static String getPartNamePossiblyFake(MergeTreeDataFormatVersion format_version, const MergeTreePartInfo & part_info)
 {
->>>>>>> d4b861df
     if (format_version < MERGE_TREE_DATA_MIN_FORMAT_VERSION_WITH_CUSTOM_PARTITIONING)
     {
         /// The date range is all month long.
@@ -3402,16 +3117,10 @@
 
     {
         auto zookeeper = getZooKeeper();
-<<<<<<< HEAD
-        AbandonableLockInZooKeeper block_number_lock = allocateBlockNumber(partition_id, zookeeper);
-        right = block_number_lock.getNumber();
+        auto block_number_lock = allocateBlockNumber(partition_id, zookeeper);
+        block_number_lock->unlock();
+        right = block_number_lock->getNumber();
         mutation_version = queue.getCurrentMutationVersion(partition_id, right);
-        block_number_lock.unlock();
-=======
-        auto block_number_lock = allocateBlockNumber(partition_id, zookeeper);
-        right = block_number_lock->getNumber();
-        block_number_lock->unlock();
->>>>>>> d4b861df
     }
 
     /// Empty partition.
@@ -3420,18 +3129,10 @@
 
     --right;
 
-<<<<<<< HEAD
-    if (out_min_block)
-        *out_min_block = left;
-    if (out_max_block)
-        *out_max_block = right;
-    return getFakePartNameCoveringPartRange(data.format_version, partition_id, left, right, mutation_version);
-=======
     /// Artificial high level is choosen, to make this part "covering" all parts inside.
     static constexpr UInt32 level = 999999999;
-    part_info = MergeTreePartInfo(partition_id, left, right, level);
+    part_info = MergeTreePartInfo(partition_id, left, right, level, mutation_version);
     return true;
->>>>>>> d4b861df
 }
 
 
@@ -3561,11 +3262,11 @@
             if (part_info.partition_id != partition_id)
                 continue;
             LOG_DEBUG(log, "Found part " << name);
-            active_parts.addUnlocked(name);
+            active_parts.add(name);
             part_names.insert(name);
         }
         LOG_DEBUG(log, active_parts.size() << " of them are active");
-        parts = active_parts.getPartsUnlocked();
+        parts = active_parts.getParts();
 
         /// Inactive parts rename so they can not be attached in case of repeated ATTACH.
         for (const auto & name : part_names)
@@ -3673,13 +3374,22 @@
     return res;
 }
 
-<<<<<<< HEAD
-
-AbandonableLockInZooKeeper StorageReplicatedMergeTree::allocateBlockNumber(
-    const String & partition_id, zkutil::ZooKeeperPtr & zookeeper, zkutil::Requests * precheck_ops)
-{
+
+std::optional<AbandonableLockInZooKeeper>
+StorageReplicatedMergeTree::allocateBlockNumber(
+    const String & partition_id, zkutil::ZooKeeperPtr & zookeeper, const String & zookeeper_block_id_path)
+{
+    /// Lets check for duplicates in advance, to avoid superflous block numbers allocation
+    zkutil::Requests deduplication_check_ops;
+    if (!zookeeper_block_id_path.empty())
+    {
+        deduplication_check_ops.emplace_back(zkutil::makeCreateRequest(zookeeper_block_id_path, "", zkutil::CreateMode::Persistent));
+        deduplication_check_ops.emplace_back(zkutil::makeRemoveRequest(zookeeper_block_id_path, -1));
+    }
+
     String block_numbers_path = zookeeper_path + "/block_numbers";
     String partition_path = block_numbers_path + "/" + partition_id;
+
     if (!existsNodeCached(partition_path))
     {
         zkutil::Requests ops;
@@ -3693,36 +3403,14 @@
         int code = zookeeper->tryMulti(ops, responses);
         if (code && code != ZooKeeperImpl::ZooKeeper::ZNODEEXISTS)
             zkutil::KeeperMultiException::check(code, ops, responses);
-=======
-std::optional<AbandonableLockInZooKeeper>
-StorageReplicatedMergeTree::allocateBlockNumber(const String & partition_id, zkutil::ZooKeeperPtr & zookeeper,
-                                                const String & zookeeper_block_id_path)
-{
-    /// Lets check for duplicates in advance, to avoid superflous block numbers allocation
-    zkutil::Requests deduplication_check_ops;
-    if (!zookeeper_block_id_path.empty())
-    {
-        deduplication_check_ops.emplace_back(zkutil::makeCreateRequest(zookeeper_block_id_path, "", zkutil::CreateMode::Persistent));
-        deduplication_check_ops.emplace_back(zkutil::makeRemoveRequest(zookeeper_block_id_path, -1));
-    }
-
-    String zookeeper_partition_path = zookeeper_path + "/block_numbers/" + partition_id;
+    }
 
     AbandonableLockInZooKeeper lock;
-
     /// 2 RTT
     try
     {
-        if (!existsNodeCached(zookeeper_partition_path))
-        {
-            int code = zookeeper->tryCreate(zookeeper_partition_path, "", zkutil::CreateMode::Persistent);
-            if (code && code != ZooKeeperImpl::ZooKeeper::ZNODEEXISTS)
-                throw zkutil::KeeperException(code, zookeeper_partition_path);
-        }
-
-        lock = AbandonableLockInZooKeeper(zookeeper_partition_path + "/block-",
-                                          zookeeper_path + "/temp", *zookeeper, &deduplication_check_ops);
->>>>>>> d4b861df
+        lock = AbandonableLockInZooKeeper(
+            partition_path + "/block-", zookeeper_path + "/temp", *zookeeper, &deduplication_check_ops);
     }
     catch (const zkutil::KeeperMultiException & e)
     {
@@ -4675,7 +4363,7 @@
     }
 
     /// We are almost ready to commit changes, remove fetches and merges from drop range
-    queue.removeGetsAndMergesInRange(zookeeper, drop_range);
+    queue.removePartProducingOpsInRange(zookeeper, drop_range);
 
     /// Remove deduplication block_ids of replacing parts
     if (replace)
@@ -4795,10 +4483,10 @@
     return res;
 }
 
-ActionLock StorageReplicatedMergeTree::getActionLock(StorageActionBlockType action_type) const
+ActionLock StorageReplicatedMergeTree::getActionLock(StorageActionBlockType action_type)
 {
     if (action_type == ActionLocks::PartsMerge)
-        return merger.merges_blocker.cancel();
+        return merger_mutator.actions_blocker.cancel();
 
     if (action_type == ActionLocks::PartsFetch)
         return fetcher.blocker.cancel();
@@ -4807,7 +4495,7 @@
         return data_parts_exchange_endpoint_holder ? data_parts_exchange_endpoint_holder->getBlocker().cancel() : ActionLock();
 
     if (action_type == ActionLocks::ReplicationQueue)
-        return queue.block.cancel();
+        return queue.actions_blocker.cancel();
 
     return {};
 }
@@ -4815,7 +4503,7 @@
 bool StorageReplicatedMergeTree::waitForShrinkingQueueSize(size_t queue_size, UInt64 max_wait_milliseconds)
 {
     /// Let's fetch new log entries firstly
-    pullLogsToQueue();
+    queue.pullLogsToQueue(getZooKeeper(), nullptr);
 
     Stopwatch watch;
     Poco::Event event;
@@ -4848,37 +4536,4 @@
     return cond_reached.load(std::memory_order_relaxed);
 }
 
-ReplicatedMergeTreeMergeSelectingThread::ReplicatedMergeTreeMergeSelectingThread(StorageReplicatedMergeTree* storage_) :
-	storage(storage_)
-{
-    clearState();
-}
-
-void ReplicatedMergeTreeMergeSelectingThread::clearState()
-{
-    deduplicate = false;  /// TODO: read deduplicate option from table config
-
-    uncached_merging_predicate = [this](const MergeTreeData::DataPartPtr & left, const MergeTreeData::DataPartPtr & right)
-    {
-        return canMergePartsAccordingToZooKeeperInfo(left, right, storage->getZooKeeper(), storage->zookeeper_path, storage->data);
-    };
-
-    merging_predicate_args_to_key = [](const MergeTreeData::DataPartPtr & left, const MergeTreeData::DataPartPtr & right)
-    {
-        return std::make_pair(left->name, right->name);
-    };
-
-    cached_merging_predicate.reset(new CachedMergingPredicate<std::pair<std::string, std::string>>());
-
-    /// Will be updated below.
-
-    now = std::chrono::steady_clock::time_point();
-
-    can_merge = [&] (const MergeTreeData::DataPartPtr & left, const MergeTreeData::DataPartPtr & right, String *)
-    {
-        return partsWillNotBeMergedOrDisabled(left, right, storage->queue)
-        && cached_merging_predicate->get(now, uncached_merging_predicate, merging_predicate_args_to_key, left, right);
-    };
-}
-
 }