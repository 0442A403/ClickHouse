--- conflicted
+++ resolved
@@ -107,19 +107,7 @@
     else
         throw Exception("Field " + field + " doesn't exist in schema " + node.getShortDisplayName().cStr(), ErrorCodes::THERE_IS_NO_COLUMN);
 }
-<<<<<<< HEAD
-bool checkEqualFrom(const std::vector<std::string> &a,const std::vector<std::string> &b, const size_t index)
-{
-        for(int i = index; i >= 0; i++) 
-        {
-            if(a[i] != b[i])
-                return false;
-        }
-        return true;
-}
-=======
-
->>>>>>> eeac860e
+
 void CapnProtoRowInputStream::createActions(const NestedFieldList & sortedFields, capnp::StructSchema reader)
 {
     // Store parents and their tokens in order to backtrack
@@ -130,25 +118,13 @@
     size_t level = 0;
     for (const auto & field : sortedFields)
     {
-<<<<<<< HEAD
-        //Backtrackt to common parent
-        while(level > (field.tokens.size()-1) || !checkEqualFrom(tokens,field.tokens,level-1))
-=======
         // Backtrack to common parent
         while(level > (field.tokens.size() - 1) || !checkEqualFrom(tokens, field.tokens, level - 1))
->>>>>>> eeac860e
         {
             level--;
             actions.push_back({Action::POP});
             tokens.pop_back();
             parents.pop_back();
-<<<<<<< HEAD
-            if(level > 0) 
-            {
-                cur_reader = parents[level-1].getType().asStruct();
-            } 
-            else {
-=======
             
             if (level > 0)
             {
@@ -156,7 +132,6 @@
             }
             else
             {
->>>>>>> eeac860e
                 cur_reader = reader;
                 break;
             }
@@ -228,18 +203,7 @@
         list.push_back(split(header, i));
 
     // Order list first by value of strings then by length of sting vector.
-<<<<<<< HEAD
-    std::sort(list.begin(), list.end(), [](const NestedField & a, const NestedField & b)
-    {
-        size_t min = std::min(a.tokens.size(),b.tokens.size());
-        for(size_t i = 0; i < min; i++)
-            if(a.tokens[i] != b.tokens[i])
-                return a.tokens[i] > b.tokens[i];
-        return a.tokens.size() < b.tokens.size();
-    });
-=======
     std::sort(list.begin(), list.end(), [](const NestedField & a, const NestedField & b) { return a.tokens < b.tokens; });
->>>>>>> eeac860e
     createActions(list, root);
 }
 
