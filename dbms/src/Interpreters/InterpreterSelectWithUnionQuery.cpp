--- conflicted
+++ resolved
@@ -109,7 +109,6 @@
 }
 
 
-<<<<<<< HEAD
 Block InterpreterSelectWithUnionQuery::getCommonHeaderForUnion(const Blocks & headers)
 {
     size_t num_selects = headers.size();
@@ -117,6 +116,7 @@
     size_t num_columns = common_header.columns();
 
     for (size_t query_num = 1; query_num < num_selects; ++query_num)
+    {
         if (headers[query_num].columns() != num_columns)
             throw Exception("Different number of columns in UNION ALL elements:\n"
                             + common_header.dumpNames()
@@ -124,38 +124,6 @@
                             + headers[query_num].dumpNames() + "\n",
                             ErrorCodes::UNION_ALL_RESULT_STRUCTURES_MISMATCH);
 
-    for (size_t column_num = 0; column_num < num_columns; ++column_num)
-    {
-        auto & result_elem = common_header.getByPosition(column_num);
-
-        /// Determine common type.
-
-        DataTypes types(num_selects);
-        for (size_t query_num = 0; query_num < num_selects; ++query_num)
-            types[query_num] = headers[query_num].getByPosition(column_num).type;
-
-        result_elem.type = getLeastSupertype(types);
-
-        /// If there are different constness or different values of constants, the result must be non-constant.
-
-        if (auto * res_col_const = typeid_cast<const ColumnConst *>(result_elem.column.get()))
-        {
-            bool need_materialize = false;
-            for (size_t query_num = 1; query_num < num_selects; ++query_num)
-            {
-                const auto & source_elem = headers[query_num].getByPosition(column_num);
-                auto * source_col_const = typeid_cast<const ColumnConst *>(source_elem.column.get());
-
-                if (!source_col_const || res_col_const->getField() != source_col_const->getField())
-                {
-                    need_materialize = true;
-                    break;
-                }
-            }
-
-            if (need_materialize)
-                result_elem.column = result_elem.type->createColumn();
-=======
         for (size_t column_num = 0; column_num < num_columns; ++column_num)
         {
             std::vector<const ColumnWithTypeAndName *> columns;
@@ -163,12 +131,9 @@
             for (size_t i = 0; i < num_selects; ++i)
                 columns.push_back(&headers[i].getByPosition(column_num));
 
-            ColumnWithTypeAndName & result_elem = result_header.getByPosition(column_num);
+            ColumnWithTypeAndName & result_elem = common_header.getByPosition(column_num);
             result_elem = getLeastSuperColumn(columns);
->>>>>>> 1578aec2
-        }
-
-        /// BTW, result column names are from first SELECT.
+        }
     }
 
     return common_header;
