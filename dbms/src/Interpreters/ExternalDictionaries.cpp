#include <Interpreters/ExternalDictionaries.h>
#include <Interpreters/Context.h>
#include <Dictionaries/DictionaryFactory.h>
#include <Dictionaries/DictionaryStructure.h>
#include <Dictionaries/IDictionarySource.h>
#include <Common/StringUtils.h>
#include <Common/MemoryTracker.h>
#include <Common/getMultipleKeysFromConfig.h>
#include <ext/scope_guard.h>
#include <Poco/Util/Application.h>
#include <Poco/Glob.h>
#include <Poco/File.h>


namespace
{
    const auto check_period_sec = 5;
    const auto backoff_initial_sec = 5;
    /// 10 minutes
    const auto backoff_max_sec = 10 * 60;
}

namespace DB
{

namespace ErrorCodes
{
    extern const int LOGICAL_ERROR;
    extern const int BAD_ARGUMENTS;
}


void ExternalDictionaries::reloadPeriodically()
{
    setThreadName("ExterDictReload");

    while (true)
    {
        if (destroy.tryWait(check_period_sec * 1000))
            return;

        reloadAndUpdate();
    }
}


ExternalDictionaries::ExternalDictionaries(Context & context, const bool throw_on_error)
    : context(context), log(&Logger::get("ExternalDictionaries"))
{
    {
        /** During synchronous loading of external dictionaries at moment of query execution,
            *  we should not use per query memory limit.
            */
        TemporarilyDisableMemoryTracker temporarily_disable_memory_tracker;

        reloadAndUpdate(throw_on_error);
    }

    reloading_thread = std::thread{&ExternalDictionaries::reloadPeriodically, this};
}


ExternalDictionaries::~ExternalDictionaries()
{
    destroy.set();
    reloading_thread.join();
}

namespace
{
std::set<std::string> getDictionariesConfigPaths(const Poco::Util::AbstractConfiguration & config)
{
    std::set<std::string> files;
    auto patterns = getMultipleValuesFromConfig(config, "", "dictionaries_config");
    for (auto & pattern : patterns)
    {
        if (pattern.empty())
            continue;

        if (pattern[0] != '/')
        {
            const auto app_config_path = config.getString("config-file", "config.xml");
            const auto config_dir = Poco::Path{app_config_path}.parent().toString();
            const auto absolute_path = config_dir + pattern;
            Poco::Glob::glob(absolute_path, files, 0);
            if (!files.empty())
                continue;
        }

        Poco::Glob::glob(pattern, files, 0);
    }

    return files;
}
}

void ExternalDictionaries::reloadAndUpdate(bool throw_on_error)
{
<<<<<<< HEAD
    reloadFromConfigFiles(throw_on_error);
=======
    const auto config_paths = getDictionariesConfigPaths(context.getConfigRef());

    for (const auto & config_path : config_paths)
    {
        try
        {
            reloadFromFile(config_path, throw_on_error);
        }
        catch (...)
        {
            tryLogCurrentException(log, "reloadFromFile has thrown while reading from " + config_path);

            if (throw_on_error)
                throw;
        }
    }
>>>>>>> 7b8ab787

    /// list of recreated dictionaries to perform delayed removal from unordered_map
    std::list<std::string> recreated_failed_dictionaries;

    std::unique_lock<std::mutex> all_lock(all_mutex);

    /// retry loading failed dictionaries
    for (auto & failed_dictionary : failed_dictionaries)
    {
        if (std::chrono::system_clock::now() < failed_dictionary.second.next_attempt_time)
            continue;

        const auto & name = failed_dictionary.first;

        try
        {
            auto dict_ptr = failed_dictionary.second.dict->clone();
            if (const auto exception_ptr = dict_ptr->getCreationException())
            {
                /// recalculate next attempt time
                std::uniform_int_distribution<UInt64> distribution(
                        0, static_cast<UInt64>(std::exp2(failed_dictionary.second.error_count)));

                failed_dictionary.second.next_attempt_time = std::chrono::system_clock::now() +
                    std::chrono::seconds{
                        std::min<UInt64>(backoff_max_sec, backoff_initial_sec + distribution(rnd_engine))};

                ++failed_dictionary.second.error_count;

                std::rethrow_exception(exception_ptr);
            }
            else
            {
                const std::lock_guard<std::mutex> lock{dictionaries_mutex};

                const auto & lifetime = dict_ptr->getLifetime();
                std::uniform_int_distribution<UInt64> distribution{lifetime.min_sec, lifetime.max_sec};
                update_times[name] = std::chrono::system_clock::now() + std::chrono::seconds{distribution(rnd_engine)};

                const auto dict_it = dictionaries.find(name);
                if (dict_it->second.dict)
                    dict_it->second.dict->set(dict_ptr.release());
                else
                    dict_it->second.dict = std::make_shared<MultiVersion<IDictionaryBase>>(dict_ptr.release());

                /// clear stored exception on success
                dict_it->second.exception = std::exception_ptr{};

                recreated_failed_dictionaries.push_back(name);
            }
        }
        catch (...)
        {
            tryLogCurrentException(log, "Failed reloading '" + name + "' dictionary");

            if (throw_on_error)
                throw;
        }
    }

    /// do not undertake further attempts to recreate these dictionaries
    for (const auto & name : recreated_failed_dictionaries)
        failed_dictionaries.erase(name);

    /// periodic update
    for (auto & dictionary : dictionaries)
    {
        const auto & name = dictionary.first;

        try
        {
            /// If the dictionary failed to load or even failed to initialize from the config.
            if (!dictionary.second.dict)
                continue;

            auto current = dictionary.second.dict->get();
            const auto & lifetime = current->getLifetime();

            /// do not update dictionaries with zero as lifetime
            if (lifetime.min_sec == 0 || lifetime.max_sec == 0)
                continue;

            /// update only non-cached dictionaries
            if (!current->isCached())
            {
                auto & update_time = update_times[current->getName()];

                /// check that timeout has passed
                if (std::chrono::system_clock::now() < update_time)
                    continue;

                SCOPE_EXIT({
                    /// calculate next update time
                    std::uniform_int_distribution<UInt64> distribution{lifetime.min_sec, lifetime.max_sec};
                    update_time = std::chrono::system_clock::now() + std::chrono::seconds{distribution(rnd_engine)};
                });

                /// check source modified
                if (current->getSource()->isModified())
                {
                    /// create new version of dictionary
                    auto new_version = current->clone();

                    if (const auto exception_ptr = new_version->getCreationException())
                        std::rethrow_exception(exception_ptr);

                    dictionary.second.dict->set(new_version.release());
                }
            }

            /// erase stored exception on success
            dictionary.second.exception = std::exception_ptr{};
        }
        catch (...)
        {
            dictionary.second.exception = std::current_exception();

            tryLogCurrentException(log, "Cannot update external dictionary '" + name + "', leaving old version");

            if (throw_on_error)
                throw;
        }
    }
}

void ExternalDictionaries::reloadFromConfigFiles(const bool throw_on_error, const bool force_reload, const std::string & only_dictionary)
{
    const auto config_paths = getDictionariesConfigPaths(Poco::Util::Application::instance().config());

    for (const auto & config_path : config_paths)
    {
        try
        {
            reloadFromConfigFile(config_path, throw_on_error, force_reload, only_dictionary);
        }
        catch (...)
        {
            tryLogCurrentException(log, "reloadFromConfigFile has thrown while reading from " + config_path);

            if (throw_on_error)
                throw;
        }
    }
}

void ExternalDictionaries::reloadFromConfigFile(const std::string & config_path, const bool throw_on_error, const bool force_reload,
                                                const std::string & only_dictionary)
{
    const Poco::File config_file{config_path};

    if (config_path.empty() || !config_file.exists())
    {
        LOG_WARNING(log, "config file '" + config_path + "' does not exist");
    }
    else
    {
        std::unique_lock<std::mutex> all_lock(all_mutex);

        auto modification_time_it = last_modification_times.find(config_path);
        if (modification_time_it == std::end(last_modification_times))
            modification_time_it = last_modification_times.emplace(config_path, Poco::Timestamp{0}).first;
        auto & config_last_modified = modification_time_it->second;

        const auto last_modified = config_file.getLastModified();
        if (force_reload || last_modified > config_last_modified)
        {
            Poco::AutoPtr<Poco::Util::XMLConfiguration> config = new Poco::Util::XMLConfiguration(config_path);

            /// Definitions of dictionaries may have changed, recreate all of them

            /// If we need update only one dictionary, don't update modification time: might be other dictionaries in the config file
            if (only_dictionary.empty())
                config_last_modified = last_modified;

            /// get all dictionaries' definitions
            Poco::Util::AbstractConfiguration::Keys keys;
            config->keys(keys);

            /// for each dictionary defined in xml config
            for (const auto & key : keys)
            {
                std::string name;

                if (!startsWith(key, "dictionary"))
                {
                    if (!startsWith(key.data(), "comment"))
                        LOG_WARNING(log,
                            config_path << ": unknown node in dictionaries file: '" << key + "', 'dictionary'");

                    continue;
                }

                try
                {
                    name = config->getString(key + ".name");
                    if (name.empty())
                    {
                        LOG_WARNING(log, config_path << ": dictionary name cannot be empty");
                        continue;
                    }

                    if (!only_dictionary.empty() && name != only_dictionary)
                        continue;

                    decltype(dictionaries.begin()) dict_it;
                    {
                        std::lock_guard<std::mutex> lock{dictionaries_mutex};
                        dict_it = dictionaries.find(name);
                    }

                    if (dict_it != std::end(dictionaries) && dict_it->second.origin != config_path)
                        throw std::runtime_error{"Overriding dictionary from file " + dict_it->second.origin};

                    auto dict_ptr = DictionaryFactory::instance().create(name, *config, key, context);

                    /// If the dictionary could not be loaded.
                    if (const auto exception_ptr = dict_ptr->getCreationException())
                    {
                        const auto failed_dict_it = failed_dictionaries.find(name);
                        if (failed_dict_it != std::end(failed_dictionaries))
                        {
                            failed_dict_it->second = FailedDictionaryInfo{
                                std::move(dict_ptr),
                                std::chrono::system_clock::now() + std::chrono::seconds{backoff_initial_sec}
                            };
                        }
                        else
                            failed_dictionaries.emplace(name, FailedDictionaryInfo{
                                std::move(dict_ptr),
                                std::chrono::system_clock::now() + std::chrono::seconds{backoff_initial_sec}
                            });

                        std::rethrow_exception(exception_ptr);
                    }

                    if (!dict_ptr->isCached())
                    {
                        const auto & lifetime = dict_ptr->getLifetime();
                        if (lifetime.min_sec != 0 && lifetime.max_sec != 0)
                        {
                            std::uniform_int_distribution<UInt64> distribution{
                                lifetime.min_sec,
                                lifetime.max_sec
                            };
                            update_times[name] = std::chrono::system_clock::now() +
                                std::chrono::seconds{distribution(rnd_engine)};
                        }
                    }

                    const std::lock_guard<std::mutex> lock{dictionaries_mutex};

                    /// add new dictionary or update an existing version
                    if (dict_it == std::end(dictionaries))
                        dictionaries.emplace(name, DictionaryInfo{
                            std::make_shared<MultiVersion<IDictionaryBase>>(dict_ptr.release()),
                            config_path
                        });
                    else
                    {
                        if (dict_it->second.dict)
                            dict_it->second.dict->set(dict_ptr.release());
                        else
                            dict_it->second.dict = std::make_shared<MultiVersion<IDictionaryBase>>(dict_ptr.release());

                        /// erase stored exception on success
                        dict_it->second.exception = std::exception_ptr{};
                        failed_dictionaries.erase(name);
                    }
                }
                catch (...)
                {
                    if (!name.empty())
                    {
                        /// If the dictionary could not load data or even failed to initialize from the config.
                        /// - all the same we insert information into the `dictionaries`, with the zero pointer `dict`.

                        const std::lock_guard<std::mutex> lock{dictionaries_mutex};

                        const auto exception_ptr = std::current_exception();
                        const auto dict_it = dictionaries.find(name);
                        if (dict_it == std::end(dictionaries))
                            dictionaries.emplace(name, DictionaryInfo{nullptr, config_path, exception_ptr});
                        else
                            dict_it->second.exception = exception_ptr;
                    }

                    tryLogCurrentException(log, "Cannot create external dictionary '" + name + "' from config path " + config_path);

                    /// propagate exception
                    if (throw_on_error)
                        throw;
                }
            }
        }
    }
}

void ExternalDictionaries::reload()
{
    reloadFromConfigFiles(true, true);
}

void ExternalDictionaries::reloadDictionary(const std::string & name)
{
    reloadFromConfigFiles(true, true, name);

    /// Check that specified dict was loaded
    const std::lock_guard<std::mutex> lock{dictionaries_mutex};
    if (!dictionaries.count(name))
        throw Exception("Dictionary " + name + " wasn't loaded during the reload process", ErrorCodes::BAD_ARGUMENTS);
}

MultiVersion<IDictionaryBase>::Version ExternalDictionaries::getDictionary(const std::string & name) const
{
    const std::lock_guard<std::mutex> lock{dictionaries_mutex};

    const auto it = dictionaries.find(name);
    if (it == std::end(dictionaries))
        throw Exception{
            "No such dictionary: " + name,
            ErrorCodes::BAD_ARGUMENTS
        };

    if (!it->second.dict)
        it->second.exception ? std::rethrow_exception(it->second.exception) :
            throw Exception{"No dictionary", ErrorCodes::LOGICAL_ERROR};

    return it->second.dict->get();
}

}<|MERGE_RESOLUTION|>--- conflicted
+++ resolved
@@ -96,26 +96,7 @@
 
 void ExternalDictionaries::reloadAndUpdate(bool throw_on_error)
 {
-<<<<<<< HEAD
     reloadFromConfigFiles(throw_on_error);
-=======
-    const auto config_paths = getDictionariesConfigPaths(context.getConfigRef());
-
-    for (const auto & config_path : config_paths)
-    {
-        try
-        {
-            reloadFromFile(config_path, throw_on_error);
-        }
-        catch (...)
-        {
-            tryLogCurrentException(log, "reloadFromFile has thrown while reading from " + config_path);
-
-            if (throw_on_error)
-                throw;
-        }
-    }
->>>>>>> 7b8ab787
 
     /// list of recreated dictionaries to perform delayed removal from unordered_map
     std::list<std::string> recreated_failed_dictionaries;
@@ -243,7 +224,7 @@
 
 void ExternalDictionaries::reloadFromConfigFiles(const bool throw_on_error, const bool force_reload, const std::string & only_dictionary)
 {
-    const auto config_paths = getDictionariesConfigPaths(Poco::Util::Application::instance().config());
+    const auto config_paths = getDictionariesConfigPaths(context.getConfigRef());
 
     for (const auto & config_path : config_paths)
     {
