--- conflicted
+++ resolved
@@ -270,22 +270,8 @@
         JoinToSubqueryTransformVisitor::Data join_to_subs_data{*context};
         JoinToSubqueryTransformVisitor(join_to_subs_data).visit(query_ptr);
 
-<<<<<<< HEAD
-            if (auto view_source = context->getViewSource())
-            {
-                auto & storage_values = static_cast<const StorageValues &>(*view_source);
-                auto tmp_table_id = storage_values.getStorageID();
-                //FIXME maybe add uuid?
-                if (tmp_table_id.database_name == database_name && tmp_table_id.table_name == table_name)
-                {
-                    /// Read from view source.
-                    storage = context->getViewSource();
-                }
-            }
-=======
         joined_tables.reset(getSelectQuery());
         joined_tables.resolveTables();
->>>>>>> 11d4fc98
 
         if (storage && joined_tables.isLeftTableSubquery())
         {
@@ -335,13 +321,8 @@
 
             /// Save the new temporary tables in the query context
             for (const auto & it : query_analyzer->getExternalTables())
-<<<<<<< HEAD
-                if (!context->isExternalTableExist(it.first))
-                    context->addExternalTable(it.first, it.second);
-=======
                 if (!context->tryResolveStorageID({"", it.first}, Context::ResolveExternal))
                     context->addExternalTable(it.first, std::move(*it.second));
->>>>>>> 11d4fc98
         }
 
         if (!options.only_analyze || options.modify_inplace)
