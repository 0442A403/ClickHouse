#pragma once

#include <DB/DataTypes/DataTypesNumberFixed.h>
#include <DB/DataTypes/DataTypeArray.h>
#include <DB/DataTypes/DataTypeString.h>
#include <DB/DataTypes/DataTypeDate.h>
#include <DB/DataTypes/DataTypeDateTime.h>
#include <DB/DataTypes/DataTypeTuple.h>

#include <DB/Columns/ColumnVector.h>
#include <DB/Columns/ColumnArray.h>
#include <DB/Columns/ColumnString.h>
#include <DB/Columns/ColumnTuple.h>

#include <DB/Interpreters/Context.h>
#include <DB/Interpreters/Dictionaries.h>
#include <DB/Interpreters/ExternalDictionaries.h>

#include <DB/Functions/IFunction.h>
#include <DB/Dictionaries/FlatDictionary.h>
#include <DB/Dictionaries/HashedDictionary.h>
#include <DB/Dictionaries/CacheDictionary.h>
#include <DB/Dictionaries/ComplexKeyHashedDictionary.h>
#include <DB/Dictionaries/ComplexKeyCacheDictionary.h>
#include <DB/Dictionaries/RangeHashedDictionary.h>

#include <ext/range.hpp>


namespace DB
{

namespace ErrorCodes
{
	extern const int DICTIONARIES_WAS_NOT_LOADED;
	extern const int UNSUPPORTED_METHOD;
	extern const int UNKNOWN_TYPE;
}

/** Функции, использующие словари Яндекс.Метрики
  * - словари регионов, операционных систем, поисковых систем.
  *
  * Подняться по дереву до определенного уровня.
  *  regionToCity, regionToArea, regionToCountry, ...
  *  OSToRoot,
  *  SEToRoot,
  *
  * Преобразовать значения в столбце
  *  regionToName
  *
  * Является ли первый идентификатор потомком второго.
  *  regionIn, SEIn, OSIn.
  *
  * Получить массив идентификаторов регионов, состоящий из исходного и цепочки родителей. Порядок implementation defined.
  *  regionHierarchy, OSHierarchy, SEHierarchy.
  *
  * Функции, использующие подключаемые (внешние) словари.
  *
  * Получить значение аттрибута заданного типа.
  *	 dictGetType(dictionary, attribute, id),
  *	 	Type - placeholder для имени типа, в данный момент поддерживаются любые числовые и строковой типы.
  *		Тип должен соответствовать реальному типу аттрибута, с которым он был объявлен в структуре словаря.
  *
  * Получить массив идентификаторов, состоящий из исходного и цепочки родителей.
  *  dictGetHierarchy(dictionary, id).
  *
  * Является ли первы йидентификатор потомком второго.
  *  dictIsIn(dictionary, child_id, parent_id).
  */


struct RegionToCityImpl
{
	static UInt32 apply(UInt32 x, const RegionsHierarchy & hierarchy) { return hierarchy.toCity(x); }
};

struct RegionToAreaImpl
{
	static UInt32 apply(UInt32 x, const RegionsHierarchy & hierarchy) { return hierarchy.toArea(x); }
};

struct RegionToDistrictImpl
{
	static UInt32 apply(UInt32 x, const RegionsHierarchy & hierarchy) { return hierarchy.toDistrict(x); }
};

struct RegionToCountryImpl
{
	static UInt32 apply(UInt32 x, const RegionsHierarchy & hierarchy) { return hierarchy.toCountry(x); }
};

struct RegionToContinentImpl
{
	static UInt32 apply(UInt32 x, const RegionsHierarchy & hierarchy) { return hierarchy.toContinent(x); }
};

struct RegionToTopContinentImpl
{
	static UInt32 apply(UInt32 x, const RegionsHierarchy & hierarchy) { return hierarchy.toTopContinent(x); }
};

struct RegionToPopulationImpl
{
	static UInt32 apply(UInt32 x, const RegionsHierarchy & hierarchy) { return hierarchy.getPopulation(x); }
};

struct OSToRootImpl
{
	static UInt8 apply(UInt8 x, const TechDataHierarchy & hierarchy) { return hierarchy.OSToMostAncestor(x); }
};

struct SEToRootImpl
{
	static UInt8 apply(UInt8 x, const TechDataHierarchy & hierarchy) { return hierarchy.SEToMostAncestor(x); }
};

struct RegionInImpl
{
	static bool apply(UInt32 x, UInt32 y, const RegionsHierarchy & hierarchy) { return hierarchy.in(x, y); }
};

struct OSInImpl
{
	static bool apply(UInt32 x, UInt32 y, const TechDataHierarchy & hierarchy) { return hierarchy.isOSIn(x, y); }
};

struct SEInImpl
{
	static bool apply(UInt32 x, UInt32 y, const TechDataHierarchy & hierarchy) { return hierarchy.isSEIn(x, y); }
};

struct RegionHierarchyImpl
{
	static UInt32 toParent(UInt32 x, const RegionsHierarchy & hierarchy) { return hierarchy.toParent(x); }
};

struct OSHierarchyImpl
{
	static UInt8 toParent(UInt8 x, const TechDataHierarchy & hierarchy) { return hierarchy.OSToParent(x); }
};

struct SEHierarchyImpl
{
	static UInt8 toParent(UInt8 x, const TechDataHierarchy & hierarchy) { return hierarchy.SEToParent(x); }
};


/** Вспомогательная вещь, позволяющая достать из словаря конкретный словарь, соответствующий точке зрения
  *  (ключу словаря, передаваемому в аргументе функции).
  * Пример: при вызове regionToCountry(x, 'ua'), может быть использован словарь, в котором Крым относится к Украине.
  */
struct RegionsHierarchyGetter
{
	using Src = RegionsHierarchies;
	using Dst = RegionsHierarchy;

	static const Dst & get(const Src & src, const std::string & key)
	{
		return src.get(key);
	}
};

/** Для словарей без поддержки ключей. Ничего не делает.
  */
template <typename Dict>
struct IdentityDictionaryGetter
{
	using Src = Dict;
	using Dst = Dict;

	static const Dst & get(const Src & src, const std::string & key)
	{
		if (key.empty())
			return src;
		else
			throw Exception("Dictionary doesn't support 'point of view' keys.", ErrorCodes::BAD_ARGUMENTS);
	}
};


/// Преобразует идентификатор, используя словарь.
template <typename T, typename Transform, typename DictGetter, typename Name>
class FunctionTransformWithDictionary : public IFunction
{
public:
	static constexpr auto name = Name::name;
	using base_type = FunctionTransformWithDictionary;

private:
	const std::shared_ptr<typename DictGetter::Src> owned_dict;

public:
	FunctionTransformWithDictionary(const std::shared_ptr<typename DictGetter::Src> & owned_dict_)
		: owned_dict(owned_dict_)
	{
		if (!owned_dict)
			throw Exception("Dictionaries was not loaded. You need to check configuration file.", ErrorCodes::DICTIONARIES_WAS_NOT_LOADED);
	}

	/// Получить имя функции.
	String getName() const override
	{
		return name;
	}

	bool isVariadic() const override { return true; }
	size_t getNumberOfArguments() const override { return 0; }

	/// Получить тип результата по типам аргументов. Если функция неприменима для данных аргументов - кинуть исключение.
	DataTypePtr getReturnTypeImpl(const DataTypes & arguments) const override
	{
		if (arguments.size() != 1 && arguments.size() != 2)
			throw Exception("Number of arguments for function " + getName() + " doesn't match: passed "
				+ toString(arguments.size()) + ", should be 1 or 2.",
				ErrorCodes::NUMBER_OF_ARGUMENTS_DOESNT_MATCH);

		if (arguments[0]->getName() != TypeName<T>::get())
			throw Exception("Illegal type " + arguments[0]->getName() + " of argument of function " + getName()
				+ " (must be " + TypeName<T>::get() + ")",
				ErrorCodes::ILLEGAL_TYPE_OF_ARGUMENT);

		if (arguments.size() == 2 && arguments[1]->getName() != TypeName<String>::get())
			throw Exception("Illegal type " + arguments[1]->getName() + " of the second ('point of view') argument of function " + getName()
				+ " (must be " + TypeName<String>::get() + ")",
				ErrorCodes::ILLEGAL_TYPE_OF_ARGUMENT);

		return arguments[0];
	}

	/// Выполнить функцию над блоком.
	void executeImpl(Block & block, const ColumnNumbers & arguments, size_t result) override
	{
		/// Ключ словаря, определяющий "точку зрения".
		std::string dict_key;

		if (arguments.size() == 2)
		{
			const ColumnConstString * key_col = typeid_cast<const ColumnConstString *>(block.safeGetByPosition(arguments[1]).column.get());

			if (!key_col)
				throw Exception("Illegal column " + block.safeGetByPosition(arguments[1]).column->getName()
					+ " of second ('point of view') argument of function " + name
					+ ". Must be constant string.",
					ErrorCodes::ILLEGAL_COLUMN);

			dict_key = key_col->getData();
		}

		const typename DictGetter::Dst & dict = DictGetter::get(*owned_dict, dict_key);

		if (const ColumnVector<T> * col_from = typeid_cast<const ColumnVector<T> *>(block.safeGetByPosition(arguments[0]).column.get()))
		{
			auto col_to = std::make_shared<ColumnVector<T>>();
			block.safeGetByPosition(result).column = col_to;

			const typename ColumnVector<T>::Container_t & vec_from = col_from->getData();
			typename ColumnVector<T>::Container_t & vec_to = col_to->getData();
			size_t size = vec_from.size();
			vec_to.resize(size);

			for (size_t i = 0; i < size; ++i)
				vec_to[i] = Transform::apply(vec_from[i], dict);
		}
		else if (const ColumnConst<T> * col_from = typeid_cast<const ColumnConst<T> *>(block.safeGetByPosition(arguments[0]).column.get()))
		{
			block.safeGetByPosition(result).column = std::make_shared<ColumnConst<T>>(
				col_from->size(), Transform::apply(col_from->getData(), dict));
		}
		else
			throw Exception("Illegal column " + block.safeGetByPosition(arguments[0]).column->getName()
					+ " of first argument of function " + name,
				ErrorCodes::ILLEGAL_COLUMN);
	}
};


/// Проверяет принадлежность, используя словарь.
template <typename T, typename Transform, typename DictGetter, typename Name>
class FunctionIsInWithDictionary : public IFunction
{
public:
	static constexpr auto name = Name::name;
	using base_type = FunctionIsInWithDictionary;

private:
	const std::shared_ptr<typename DictGetter::Src> owned_dict;

public:
	FunctionIsInWithDictionary(const std::shared_ptr<typename DictGetter::Src> & owned_dict_)
		: owned_dict(owned_dict_)
	{
		if (!owned_dict)
			throw Exception("Dictionaries was not loaded. You need to check configuration file.", ErrorCodes::DICTIONARIES_WAS_NOT_LOADED);
	}

	/// Получить имя функции.
	String getName() const override
	{
		return name;
	}

	bool isVariadic() const override { return true; }
	size_t getNumberOfArguments() const override { return 0; }

	/// Получить тип результата по типам аргументов. Если функция неприменима для данных аргументов - кинуть исключение.
	DataTypePtr getReturnTypeImpl(const DataTypes & arguments) const override
	{
		if (arguments.size() != 2 && arguments.size() != 3)
			throw Exception("Number of arguments for function " + getName() + " doesn't match: passed "
				+ toString(arguments.size()) + ", should be 2 or 3.",
				ErrorCodes::NUMBER_OF_ARGUMENTS_DOESNT_MATCH);

		if (arguments[0]->getName() != TypeName<T>::get())
			throw Exception("Illegal type " + arguments[0]->getName() + " of first argument of function " + getName()
				+ " (must be " + TypeName<T>::get() + ")",
				ErrorCodes::ILLEGAL_TYPE_OF_ARGUMENT);

		if (arguments[1]->getName() != TypeName<T>::get())
			throw Exception("Illegal type " + arguments[1]->getName() + " of second argument of function " + getName()
				+ " (must be " + TypeName<T>::get() + ")",
				ErrorCodes::ILLEGAL_TYPE_OF_ARGUMENT);

		if (arguments.size() == 3 && arguments[2]->getName() != TypeName<String>::get())
			throw Exception("Illegal type " + arguments[2]->getName() + " of the third ('point of view') argument of function " + getName()
				+ " (must be " + TypeName<String>::get() + ")",
				ErrorCodes::ILLEGAL_TYPE_OF_ARGUMENT);

		return std::make_shared<DataTypeUInt8>();
	}

	/// Выполнить функцию над блоком.
	void executeImpl(Block & block, const ColumnNumbers & arguments, size_t result) override
	{
		/// Ключ словаря, определяющий "точку зрения".
		std::string dict_key;

		if (arguments.size() == 3)
		{
			const ColumnConstString * key_col = typeid_cast<const ColumnConstString *>(block.safeGetByPosition(arguments[2]).column.get());

			if (!key_col)
				throw Exception("Illegal column " + block.safeGetByPosition(arguments[2]).column->getName()
				+ " of third ('point of view') argument of function " + name
				+ ". Must be constant string.",
				ErrorCodes::ILLEGAL_COLUMN);

			dict_key = key_col->getData();
		}

		const typename DictGetter::Dst & dict = DictGetter::get(*owned_dict, dict_key);

		const ColumnVector<T> * col_vec1 = typeid_cast<const ColumnVector<T> *>(block.safeGetByPosition(arguments[0]).column.get());
		const ColumnVector<T> * col_vec2 = typeid_cast<const ColumnVector<T> *>(block.safeGetByPosition(arguments[1]).column.get());
		const ColumnConst<T> * col_const1 = typeid_cast<const ColumnConst<T> *>(block.safeGetByPosition(arguments[0]).column.get());
		const ColumnConst<T> * col_const2 = typeid_cast<const ColumnConst<T> *>(block.safeGetByPosition(arguments[1]).column.get());

		if (col_vec1 && col_vec2)
		{
			auto col_to = std::make_shared<ColumnUInt8>();
			block.safeGetByPosition(result).column = col_to;

			const typename ColumnVector<T>::Container_t & vec_from1 = col_vec1->getData();
			const typename ColumnVector<T>::Container_t & vec_from2 = col_vec2->getData();
			typename ColumnUInt8::Container_t & vec_to = col_to->getData();
			size_t size = vec_from1.size();
			vec_to.resize(size);

			for (size_t i = 0; i < size; ++i)
				vec_to[i] = Transform::apply(vec_from1[i], vec_from2[i], dict);
		}
		else if (col_vec1 && col_const2)
		{
			auto col_to = std::make_shared<ColumnUInt8>();
			block.safeGetByPosition(result).column = col_to;

			const typename ColumnVector<T>::Container_t & vec_from1 = col_vec1->getData();
			const T const_from2 = col_const2->getData();
			typename ColumnUInt8::Container_t & vec_to = col_to->getData();
			size_t size = vec_from1.size();
			vec_to.resize(size);

			for (size_t i = 0; i < size; ++i)
				vec_to[i] = Transform::apply(vec_from1[i], const_from2, dict);
		}
		else if (col_const1 && col_vec2)
		{
			auto col_to = std::make_shared<ColumnUInt8>();
			block.safeGetByPosition(result).column = col_to;

			const T const_from1 = col_const1->getData();
			const typename ColumnVector<T>::Container_t & vec_from2 = col_vec2->getData();
			typename ColumnUInt8::Container_t & vec_to = col_to->getData();
			size_t size = vec_from2.size();
			vec_to.resize(size);

			for (size_t i = 0; i < size; ++i)
				vec_to[i] = Transform::apply(const_from1, vec_from2[i], dict);
		}
		else if (col_const1 && col_const2)
		{
			block.safeGetByPosition(result).column = std::make_shared<ColumnConst<UInt8>>(col_const1->size(),
				Transform::apply(col_const1->getData(), col_const2->getData(), dict));
		}
		else
			throw Exception("Illegal columns " + block.safeGetByPosition(arguments[0]).column->getName()
					+ " and " + block.safeGetByPosition(arguments[1]).column->getName()
					+ " of arguments of function " + name,
				ErrorCodes::ILLEGAL_COLUMN);
	}
};


/// Получает массив идентификаторов, состоящий из исходного и цепочки родителей.
template <typename T, typename Transform, typename DictGetter, typename Name>
class FunctionHierarchyWithDictionary : public IFunction
{
public:
	static constexpr auto name = Name::name;
	using base_type = FunctionHierarchyWithDictionary;

private:
	const std::shared_ptr<typename DictGetter::Src> owned_dict;

public:
	FunctionHierarchyWithDictionary(const std::shared_ptr<typename DictGetter::Src> & owned_dict_)
	: owned_dict(owned_dict_)
	{
		if (!owned_dict)
			throw Exception("Dictionaries was not loaded. You need to check configuration file.", ErrorCodes::DICTIONARIES_WAS_NOT_LOADED);
	}

	/// Получить имя функции.
	String getName() const override
	{
		return name;
	}

	bool isVariadic() const override { return true; }
	size_t getNumberOfArguments() const override { return 0; }

	/// Получить тип результата по типам аргументов. Если функция неприменима для данных аргументов - кинуть исключение.
	DataTypePtr getReturnTypeImpl(const DataTypes & arguments) const override
	{
		if (arguments.size() != 1 && arguments.size() != 2)
			throw Exception("Number of arguments for function " + getName() + " doesn't match: passed "
				+ toString(arguments.size()) + ", should be 1 or 2.",
				ErrorCodes::NUMBER_OF_ARGUMENTS_DOESNT_MATCH);

		if (arguments[0]->getName() != TypeName<T>::get())
			throw Exception("Illegal type " + arguments[0]->getName() + " of argument of function " + getName()
			+ " (must be " + TypeName<T>::get() + ")",
			ErrorCodes::ILLEGAL_TYPE_OF_ARGUMENT);

		if (arguments.size() == 2 && arguments[1]->getName() != TypeName<String>::get())
			throw Exception("Illegal type " + arguments[1]->getName() + " of the second ('point of view') argument of function " + getName()
				+ " (must be " + TypeName<String>::get() + ")",
				ErrorCodes::ILLEGAL_TYPE_OF_ARGUMENT);

		return std::make_shared<DataTypeArray>(arguments[0]);
	}

	/// Выполнить функцию над блоком.
	void executeImpl(Block & block, const ColumnNumbers & arguments, size_t result) override
	{
		/// Ключ словаря, определяющий "точку зрения".
		std::string dict_key;

		if (arguments.size() == 2)
		{
			const ColumnConstString * key_col = typeid_cast<const ColumnConstString *>(block.safeGetByPosition(arguments[1]).column.get());

			if (!key_col)
				throw Exception("Illegal column " + block.safeGetByPosition(arguments[1]).column->getName()
				+ " of second ('point of view') argument of function " + name
				+ ". Must be constant string.",
				ErrorCodes::ILLEGAL_COLUMN);

			dict_key = key_col->getData();
		}

		const typename DictGetter::Dst & dict = DictGetter::get(*owned_dict, dict_key);

		if (const ColumnVector<T> * col_from = typeid_cast<const ColumnVector<T> *>(block.safeGetByPosition(arguments[0]).column.get()))
		{
			auto col_values = std::make_shared<ColumnVector<T>>();
			auto col_array = std::make_shared<ColumnArray>(col_values);
			block.safeGetByPosition(result).column = col_array;

			ColumnArray::Offsets_t & res_offsets = col_array->getOffsets();
			typename ColumnVector<T>::Container_t & res_values = col_values->getData();

			const typename ColumnVector<T>::Container_t & vec_from = col_from->getData();
			size_t size = vec_from.size();
			res_offsets.resize(size);
			res_values.reserve(size * 4);

			for (size_t i = 0; i < size; ++i)
			{
				T cur = vec_from[i];
				while (cur)
				{
					res_values.push_back(cur);
					cur = Transform::toParent(cur, dict);
				}
				res_offsets[i] = res_values.size();
			}
		}
		else if (const ColumnConst<T> * col_from = typeid_cast<const ColumnConst<T> *>(block.safeGetByPosition(arguments[0]).column.get()))
		{
			Array res;

			T cur = col_from->getData();
			while (cur)
			{
				res.push_back(static_cast<typename NearestFieldType<T>::Type>(cur));
				cur = Transform::toParent(cur, dict);
			}

			block.safeGetByPosition(result).column = std::make_shared<ColumnConstArray>(
				col_from->size(),
				res,
				std::make_shared<DataTypeArray>(std::make_shared<typename DataTypeFromFieldType<T>::Type>()));
		}
		else
			throw Exception("Illegal column " + block.safeGetByPosition(arguments[0]).column->getName()
			+ " of first argument of function " + name,
							ErrorCodes::ILLEGAL_COLUMN);
	}
};


struct NameRegionToCity				{ static constexpr auto name = "regionToCity"; };
struct NameRegionToArea				{ static constexpr auto name = "regionToArea"; };
struct NameRegionToDistrict			{ static constexpr auto name = "regionToDistrict"; };
struct NameRegionToCountry			{ static constexpr auto name = "regionToCountry"; };
struct NameRegionToContinent		{ static constexpr auto name = "regionToContinent"; };
struct NameRegionToTopContinent		{ static constexpr auto name = "regionToTopContinent"; };
struct NameRegionToPopulation		{ static constexpr auto name = "regionToPopulation"; };
struct NameOSToRoot					{ static constexpr auto name = "OSToRoot"; };
struct NameSEToRoot					{ static constexpr auto name = "SEToRoot"; };

struct NameRegionIn					{ static constexpr auto name = "regionIn"; };
struct NameOSIn						{ static constexpr auto name = "OSIn"; };
struct NameSEIn						{ static constexpr auto name = "SEIn"; };

struct NameRegionHierarchy			{ static constexpr auto name = "regionHierarchy"; };
struct NameOSHierarchy				{ static constexpr auto name = "OSHierarchy"; };
struct NameSEHierarchy				{ static constexpr auto name = "SEHierarchy"; };


struct FunctionRegionToCity :
	public FunctionTransformWithDictionary<UInt32, RegionToCityImpl,	RegionsHierarchyGetter,	NameRegionToCity>
{
	static FunctionPtr create(const Context & context)
	{
		return std::make_shared<base_type>(context.getDictionaries().getRegionsHierarchies());
	}
};

struct FunctionRegionToArea :
	public FunctionTransformWithDictionary<UInt32, RegionToAreaImpl,	RegionsHierarchyGetter,	NameRegionToArea>
{
	static FunctionPtr create(const Context & context)
	{
		return std::make_shared<base_type>(context.getDictionaries().getRegionsHierarchies());
	}
};

struct FunctionRegionToDistrict :
	public FunctionTransformWithDictionary<UInt32, RegionToDistrictImpl, RegionsHierarchyGetter, NameRegionToDistrict>
{
	static FunctionPtr create(const Context & context)
	{
		return std::make_shared<base_type>(context.getDictionaries().getRegionsHierarchies());
	}
};

struct FunctionRegionToCountry :
	public FunctionTransformWithDictionary<UInt32, RegionToCountryImpl, RegionsHierarchyGetter, NameRegionToCountry>
{
	static FunctionPtr create(const Context & context)
	{
		return std::make_shared<base_type>(context.getDictionaries().getRegionsHierarchies());
	}
};

struct FunctionRegionToContinent :
	public FunctionTransformWithDictionary<UInt32, RegionToContinentImpl, RegionsHierarchyGetter, NameRegionToContinent>
{
	static FunctionPtr create(const Context & context)
	{
		return std::make_shared<base_type>(context.getDictionaries().getRegionsHierarchies());
	}
};

struct FunctionRegionToTopContinent :
	public FunctionTransformWithDictionary<UInt32, RegionToTopContinentImpl, RegionsHierarchyGetter, NameRegionToTopContinent>
{
	static FunctionPtr create(const Context & context)
	{
		return std::make_shared<base_type>(context.getDictionaries().getRegionsHierarchies());
	}
};

struct FunctionRegionToPopulation :
	public FunctionTransformWithDictionary<UInt32, RegionToPopulationImpl, RegionsHierarchyGetter, NameRegionToPopulation>
{
	static FunctionPtr create(const Context & context)
	{
		return std::make_shared<base_type>(context.getDictionaries().getRegionsHierarchies());
	}
};

struct FunctionOSToRoot :
	public FunctionTransformWithDictionary<UInt8, OSToRootImpl, IdentityDictionaryGetter<TechDataHierarchy>, NameOSToRoot>
{
	static FunctionPtr create(const Context & context)
	{
		return std::make_shared<base_type>(context.getDictionaries().getTechDataHierarchy());
	}
};

struct FunctionSEToRoot :
	public FunctionTransformWithDictionary<UInt8, SEToRootImpl, IdentityDictionaryGetter<TechDataHierarchy>, NameSEToRoot>
{
	static FunctionPtr create(const Context & context)
	{
		return std::make_shared<base_type>(context.getDictionaries().getTechDataHierarchy());
	}
};

struct FunctionRegionIn :
	public FunctionIsInWithDictionary<UInt32, RegionInImpl, RegionsHierarchyGetter,	NameRegionIn>
{
	static FunctionPtr create(const Context & context)
	{
		return std::make_shared<base_type>(context.getDictionaries().getRegionsHierarchies());
	}
};

struct FunctionOSIn :
	public FunctionIsInWithDictionary<UInt8,	OSInImpl, IdentityDictionaryGetter<TechDataHierarchy>, NameOSIn>
{
	static FunctionPtr create(const Context & context)
	{
		return std::make_shared<base_type>(context.getDictionaries().getTechDataHierarchy());
	}
};

struct FunctionSEIn :
	public FunctionIsInWithDictionary<UInt8,	SEInImpl, IdentityDictionaryGetter<TechDataHierarchy>, NameSEIn>
{
	static FunctionPtr create(const Context & context)
	{
		return std::make_shared<base_type>(context.getDictionaries().getTechDataHierarchy());
	}
};

struct FunctionRegionHierarchy :
	public FunctionHierarchyWithDictionary<UInt32, RegionHierarchyImpl, RegionsHierarchyGetter, NameRegionHierarchy>
{
	static FunctionPtr create(const Context & context)
	{
		return std::make_shared<base_type>(context.getDictionaries().getRegionsHierarchies());
	}
};

struct FunctionOSHierarchy :
	public FunctionHierarchyWithDictionary<UInt8, OSHierarchyImpl, IdentityDictionaryGetter<TechDataHierarchy>, NameOSHierarchy>
{
	static FunctionPtr create(const Context & context)
	{
		return std::make_shared<base_type>(context.getDictionaries().getTechDataHierarchy());
	}
};

struct FunctionSEHierarchy :
	public FunctionHierarchyWithDictionary<UInt8, SEHierarchyImpl, IdentityDictionaryGetter<TechDataHierarchy>, NameSEHierarchy>
{
	static FunctionPtr create(const Context & context)
	{
		return std::make_shared<base_type>(context.getDictionaries().getTechDataHierarchy());
	}
};


/// Преобразует числовой идентификатор региона в имя на заданном языке, используя словарь.
class FunctionRegionToName : public IFunction
{
public:
	static constexpr auto name = "regionToName";
	static FunctionPtr create(const Context & context)
	{
		return std::make_shared<FunctionRegionToName>(context.getDictionaries().getRegionsNames());
	}

private:
	const std::shared_ptr<RegionsNames> owned_dict;

public:
	FunctionRegionToName(const std::shared_ptr<RegionsNames> & owned_dict_)
		: owned_dict(owned_dict_)
	{
		if (!owned_dict)
			throw Exception("Dictionaries was not loaded. You need to check configuration file.", ErrorCodes::DICTIONARIES_WAS_NOT_LOADED);
	}

	/// Получить имя функции.
	String getName() const override
	{
		return name;
	}

	bool isVariadic() const override { return true; }
	size_t getNumberOfArguments() const override { return 0; }

	/// For the purpose of query optimization, we assume this function to be injective
	///  even in face of fact that there are many different cities named Moscow.
	bool isInjective(const Block &) override { return true; }

	/// Получить тип результата по типам аргументов. Если функция неприменима для данных аргументов - кинуть исключение.
	DataTypePtr getReturnTypeImpl(const DataTypes & arguments) const override
	{
		if (arguments.size() != 1 && arguments.size() != 2)
			throw Exception("Number of arguments for function " + getName() + " doesn't match: passed "
				+ toString(arguments.size()) + ", should be 1 or 2.",
				ErrorCodes::NUMBER_OF_ARGUMENTS_DOESNT_MATCH);

		if (arguments[0]->getName() != TypeName<UInt32>::get())
			throw Exception("Illegal type " + arguments[0]->getName() + " of the first argument of function " + getName()
				+ " (must be " + TypeName<UInt32>::get() + ")",
				ErrorCodes::ILLEGAL_TYPE_OF_ARGUMENT);

		if (arguments.size() == 2 && arguments[1]->getName() != TypeName<String>::get())
			throw Exception("Illegal type " + arguments[0]->getName() + " of the second argument of function " + getName()
				+ " (must be " + TypeName<String>::get() + ")",
				ErrorCodes::ILLEGAL_TYPE_OF_ARGUMENT);

		return std::make_shared<DataTypeString>();
	}

	/// Выполнить функцию над блоком.
	void executeImpl(Block & block, const ColumnNumbers & arguments, size_t result) override
	{
		RegionsNames::Language language = RegionsNames::Language::RU;

		/// Если указан язык результата
		if (arguments.size() == 2)
		{
			if (const ColumnConstString * col_language = typeid_cast<const ColumnConstString *>(block.safeGetByPosition(arguments[1]).column.get()))
				language = RegionsNames::getLanguageEnum(col_language->getData());
			else
				throw Exception("Illegal column " + block.safeGetByPosition(arguments[1]).column->getName()
						+ " of the second argument of function " + getName(),
					ErrorCodes::ILLEGAL_COLUMN);
		}

		const RegionsNames & dict = *owned_dict;

		if (const ColumnUInt32 * col_from = typeid_cast<const ColumnUInt32 *>(block.safeGetByPosition(arguments[0]).column.get()))
		{
			auto col_to = std::make_shared<ColumnString>();
			block.safeGetByPosition(result).column = col_to;

			const ColumnUInt32::Container_t & region_ids = col_from->getData();

			for (size_t i = 0; i < region_ids.size(); ++i)
			{
				const StringRef & name_ref = dict.getRegionName(region_ids[i], language);
				col_to->insertDataWithTerminatingZero(name_ref.data, name_ref.size + 1);
			}
		}
		else if (const ColumnConst<UInt32> * col_from = typeid_cast<const ColumnConst<UInt32> *>(block.safeGetByPosition(arguments[0]).column.get()))
		{
			UInt32 region_id = col_from->getData();
			const StringRef & name_ref = dict.getRegionName(region_id, language);

			block.safeGetByPosition(result).column = std::make_shared<ColumnConstString>(col_from->size(), name_ref.toString());
		}
		else
			throw Exception("Illegal column " + block.safeGetByPosition(arguments[0]).column->getName()
					+ " of the first argument of function " + getName(),
				ErrorCodes::ILLEGAL_COLUMN);
	}
};


class FunctionDictHas final : public IFunction
{
public:
	static constexpr auto name = "dictHas";

	static FunctionPtr create(const Context & context)
	{
		return std::make_shared<FunctionDictHas>(context.getExternalDictionaries());
	}

	FunctionDictHas(const ExternalDictionaries & dictionaries) : dictionaries(dictionaries) {}

	String getName() const override { return name; }

private:
	size_t getNumberOfArguments() const override { return 2; }

	DataTypePtr getReturnTypeImpl(const DataTypes & arguments) const override
	{
		if (!typeid_cast<const DataTypeString *>(arguments[0].get()))
			throw Exception{
				"Illegal type " + arguments[0]->getName() + " of first argument of function " + getName()
					+ ", expected a string.",
				ErrorCodes::ILLEGAL_TYPE_OF_ARGUMENT};

		if (!typeid_cast<const DataTypeUInt64 *>(arguments[1].get()) &&
			!typeid_cast<const DataTypeTuple *>(arguments[1].get()))
			throw Exception{
				"Illegal type " + arguments[1]->getName() + " of second argument of function " + getName()
					+ ", must be UInt64 or tuple(...).",
				ErrorCodes::ILLEGAL_TYPE_OF_ARGUMENT};

		return std::make_shared<DataTypeUInt8>();
	}

	void executeImpl(Block & block, const ColumnNumbers & arguments, const size_t result) override
	{
		const auto dict_name_col = typeid_cast<const ColumnConst<String> *>(block.safeGetByPosition(arguments[0]).column.get());
		if (!dict_name_col)
			throw Exception{
				"First argument of function " + getName() + " must be a constant string",
				ErrorCodes::ILLEGAL_COLUMN};

		auto dict = dictionaries.getDictionary(dict_name_col->getData());
		const auto dict_ptr = dict.get();

		if (!executeDispatchSimple<FlatDictionary>(block, arguments, result, dict_ptr) &&
			!executeDispatchSimple<HashedDictionary>(block, arguments, result, dict_ptr) &&
			!executeDispatchSimple<CacheDictionary>(block, arguments, result, dict_ptr) &&
			!executeDispatchComplex<ComplexKeyHashedDictionary>(block, arguments, result, dict_ptr) &&
			!executeDispatchComplex<ComplexKeyCacheDictionary>(block, arguments, result, dict_ptr))
			throw Exception{
				"Unsupported dictionary type " + dict_ptr->getTypeName(),
				ErrorCodes::UNKNOWN_TYPE};
	}

	template <typename DictionaryType>
	bool executeDispatchSimple(
		Block & block, const ColumnNumbers & arguments, const size_t result, const IDictionaryBase * dictionary)
	{
		const auto dict = typeid_cast<const DictionaryType *>(dictionary);
		if (!dict)
			return false;

		const auto id_col_untyped = block.safeGetByPosition(arguments[1]).column.get();
		if (const auto id_col = typeid_cast<const ColumnUInt64 *>(id_col_untyped))
		{
			const auto & ids = id_col->getData();

			const auto out = std::make_shared<ColumnUInt8>(ext::size(ids));
			block.safeGetByPosition(result).column = out;

			dict->has(ids, out->getData());
		}
		else if (const auto id_col = typeid_cast<const ColumnConst<UInt64> *>(id_col_untyped))
		{
			const PaddedPODArray<UInt64> ids(1, id_col->getData());
			PaddedPODArray<UInt8> out(1);

			dict->has(ids, out);

			block.safeGetByPosition(result).column = std::make_shared<ColumnConst<UInt8>>(id_col->size(), out.front());
		}
		else
			throw Exception{
				"Second argument of function " + getName() + " must be UInt64",
				ErrorCodes::ILLEGAL_COLUMN};

		return true;
	}

	template <typename DictionaryType>
	bool executeDispatchComplex(
		Block & block, const ColumnNumbers & arguments, const size_t result, const IDictionaryBase * dictionary)
	{
		const auto dict = typeid_cast<const DictionaryType *>(dictionary);
		if (!dict)
			return false;

		const auto key_col_with_type = block.safeGetByPosition(arguments[1]);
		if (typeid_cast<const ColumnTuple *>(key_col_with_type.column.get())
			|| typeid_cast<const ColumnConstTuple *>(key_col_with_type.column.get()))
		{
			/// Функции у внешних словарей поддерживают только полноценные (не константные) столбцы с ключами.
			const ColumnPtr key_col_materialized = key_col_with_type.column->convertToFullColumnIfConst();

			const auto key_columns = ext::map<ConstColumnPlainPtrs>(
				static_cast<const ColumnTuple &>(*key_col_materialized.get()).getColumns(),
				[](const ColumnPtr & ptr) { return ptr.get(); });

			const auto & key_types = static_cast<const DataTypeTuple &>(*key_col_with_type.type).getElements();

			const auto out = std::make_shared<ColumnUInt8>(key_col_with_type.column->size());
			block.safeGetByPosition(result).column = out;

			dict->has(key_columns, key_types, out->getData());
		}
		else
			throw Exception{
				"Second argument of function " + getName() + " must be " + dict->getKeyDescription(),
				ErrorCodes::TYPE_MISMATCH};

		return true;
	}

	const ExternalDictionaries & dictionaries;
};


static bool isDictGetFunctionInjective(const ExternalDictionaries & dictionaries, const Block & sample_block)
{
	if (sample_block.columns() != 3 && sample_block.columns() != 4)
		throw Exception{"Function dictGet... takes 3 or 4 arguments", ErrorCodes::NUMBER_OF_ARGUMENTS_DOESNT_MATCH};

	const auto dict_name_col = typeid_cast<const ColumnConst<String> *>(sample_block.getByPosition(0).column.get());
	if (!dict_name_col)
		throw Exception{
			"First argument of function dictGet... must be a constant string",
			ErrorCodes::ILLEGAL_COLUMN};

	const auto attr_name_col = typeid_cast<const ColumnConst<String> *>(sample_block.getByPosition(1).column.get());
	if (!attr_name_col)
		throw Exception{
			"Second argument of function dictGet... must be a constant string",
			ErrorCodes::ILLEGAL_COLUMN};

	return dictionaries.getDictionary(dict_name_col->getData())->isInjective(attr_name_col->getData());
}


class FunctionDictGetString final : public IFunction
{
public:
	static constexpr auto name = "dictGetString";

	static FunctionPtr create(const Context & context)
	{
		return std::make_shared<FunctionDictGetString>(context.getExternalDictionaries());
	}

	FunctionDictGetString(const ExternalDictionaries & dictionaries) : dictionaries(dictionaries) {}

	String getName() const override { return name; }

private:
	bool isVariadic() const override { return true; }
	size_t getNumberOfArguments() const override { return 0; }

	bool isInjective(const Block & sample_block) override
	{
		return isDictGetFunctionInjective(dictionaries, sample_block);
	}

	DataTypePtr getReturnTypeImpl(const DataTypes & arguments) const override
	{
		if (arguments.size() != 3 && arguments.size() != 4)
			throw Exception{
				"Number of arguments for function " + getName() + " doesn't match: passed "
					+ toString(arguments.size()) + ", should be 3 or 4.",
				ErrorCodes::NUMBER_OF_ARGUMENTS_DOESNT_MATCH};

		if (!typeid_cast<const DataTypeString *>(arguments[0].get()))
		{
			throw Exception{
				"Illegal type " + arguments[0]->getName() + " of first argument of function " + getName()
					+ ", expected a string.",
				ErrorCodes::ILLEGAL_TYPE_OF_ARGUMENT};
		}

		if (!typeid_cast<const DataTypeString *>(arguments[1].get()))
		{
			throw Exception{
				"Illegal type " + arguments[1]->getName() + " of second argument of function " + getName()
					+ ", expected a string.",
				ErrorCodes::ILLEGAL_TYPE_OF_ARGUMENT};
		}

		if (!typeid_cast<const DataTypeUInt64 *>(arguments[2].get()) &&
			!typeid_cast<const DataTypeTuple *>(arguments[2].get()))
		{
			throw Exception{
				"Illegal type " + arguments[2]->getName() + " of third argument of function " + getName()
					+ ", must be UInt64 or tuple(...).",
				ErrorCodes::ILLEGAL_TYPE_OF_ARGUMENT};
		}

		if (arguments.size() == 4 && !typeid_cast<const DataTypeDate *>(arguments[3].get()))
		{
			throw Exception{
				"Illegal type " + arguments[3]->getName() + " of fourth argument of function " + getName()
					+ ", must be Date.",
				ErrorCodes::ILLEGAL_TYPE_OF_ARGUMENT};
		}

		return std::make_shared<DataTypeString>();
	}

	void executeImpl(Block & block, const ColumnNumbers & arguments, const size_t result) override
	{
		const auto dict_name_col = typeid_cast<const ColumnConst<String> *>(block.safeGetByPosition(arguments[0]).column.get());
		if (!dict_name_col)
			throw Exception{
				"First argument of function " + getName() + " must be a constant string",
				ErrorCodes::ILLEGAL_COLUMN};

		auto dict = dictionaries.getDictionary(dict_name_col->getData());
		const auto dict_ptr = dict.get();

		if (!executeDispatch<FlatDictionary>(block, arguments, result, dict_ptr) &&
			!executeDispatch<HashedDictionary>(block, arguments, result, dict_ptr) &&
			!executeDispatch<CacheDictionary>(block, arguments, result, dict_ptr) &&
			!executeDispatchComplex<ComplexKeyHashedDictionary>(block, arguments, result, dict_ptr) &&
			!executeDispatchComplex<ComplexKeyCacheDictionary>(block, arguments, result, dict_ptr) &&
			!executeDispatchRange<RangeHashedDictionary>(block, arguments, result, dict_ptr))
			throw Exception{
				"Unsupported dictionary type " + dict_ptr->getTypeName(),
				ErrorCodes::UNKNOWN_TYPE};
	}

	template <typename DictionaryType>
	bool executeDispatch(
		Block & block, const ColumnNumbers & arguments, const size_t result, const IDictionaryBase * dictionary)
	{
		const auto dict = typeid_cast<const DictionaryType *>(dictionary);
		if (!dict)
			return false;

		if (arguments.size() != 3)
			throw Exception{
				"Function " + getName() + " for dictionary of type " + dict->getTypeName() +
				" requires exactly 3 arguments",
				ErrorCodes::NUMBER_OF_ARGUMENTS_DOESNT_MATCH};

		const auto attr_name_col = typeid_cast<const ColumnConst<String> *>(block.safeGetByPosition(arguments[1]).column.get());
		if (!attr_name_col)
			throw Exception{
				"Second argument of function " + getName() + " must be a constant string",
				ErrorCodes::ILLEGAL_COLUMN};

		const auto & attr_name = attr_name_col->getData();

		const auto id_col_untyped = block.safeGetByPosition(arguments[2]).column.get();
		if (const auto id_col = typeid_cast<const ColumnUInt64 *>(id_col_untyped))
		{
			const auto out = std::make_shared<ColumnString>();
			block.safeGetByPosition(result).column = out;
			dict->getString(attr_name, id_col->getData(), out.get());
		}
		else if (const auto id_col = typeid_cast<const ColumnConst<UInt64> *>(id_col_untyped))
		{
			const PaddedPODArray<UInt64> ids(1, id_col->getData());
			auto out = std::make_unique<ColumnString>();
			dict->getString(attr_name, ids, out.get());

			block.safeGetByPosition(result).column = std::make_shared<ColumnConst<String>>(
				id_col->size(), out->getDataAt(0).toString());
		}
		else
		{
			throw Exception{
				"Third argument of function " + getName() + " must be UInt64",
				ErrorCodes::ILLEGAL_COLUMN};
		}

		return true;
	}

	template <typename DictionaryType>
	bool executeDispatchComplex(
		Block & block, const ColumnNumbers & arguments, const size_t result, const IDictionaryBase * dictionary)
	{
		const auto dict = typeid_cast<const DictionaryType *>(dictionary);
		if (!dict)
			return false;

		if (arguments.size() != 3)
			throw Exception{
				"Function " + getName() + " for dictionary of type " + dict->getTypeName() +
					" requires exactly 3 arguments",
				ErrorCodes::NUMBER_OF_ARGUMENTS_DOESNT_MATCH};

		const auto attr_name_col = typeid_cast<const ColumnConst<String> *>(block.safeGetByPosition(arguments[1]).column.get());
		if (!attr_name_col)
			throw Exception{
				"Second argument of function " + getName() + " must be a constant string",
				ErrorCodes::ILLEGAL_COLUMN};

		const auto & attr_name = attr_name_col->getData();

		const auto key_col_with_type = block.safeGetByPosition(arguments[2]);
		if (typeid_cast<const ColumnTuple *>(key_col_with_type.column.get())
			|| typeid_cast<const ColumnConstTuple *>(key_col_with_type.column.get()))
		{
			const ColumnPtr key_col_materialized = key_col_with_type.column->convertToFullColumnIfConst();

			const auto key_columns = ext::map<ConstColumnPlainPtrs>(
				static_cast<const ColumnTuple &>(*key_col_materialized.get()).getColumns(),
				[](const ColumnPtr & ptr) { return ptr.get(); });

			const auto & key_types = static_cast<const DataTypeTuple &>(*key_col_with_type.type).getElements();

			const auto out = std::make_shared<ColumnString>();
			block.safeGetByPosition(result).column = out;

			dict->getString(attr_name, key_columns, key_types, out.get());
		}
		else
			throw Exception{
				"Third argument of function " + getName() + " must be " + dict->getKeyDescription(),
				ErrorCodes::TYPE_MISMATCH};

		return true;
	}

	template <typename DictionaryType>
	bool executeDispatchRange(
		Block & block, const ColumnNumbers & arguments, const size_t result, const IDictionaryBase * dictionary)
	{
		const auto dict = typeid_cast<const DictionaryType *>(dictionary);
		if (!dict)
			return false;

		if (arguments.size() != 4)
			throw Exception{
				"Function " + getName() + " for dictionary of type " + dict->getTypeName() +
				" requires exactly 4 arguments",
				ErrorCodes::NUMBER_OF_ARGUMENTS_DOESNT_MATCH};

		const auto attr_name_col = typeid_cast<const ColumnConst<String> *>(block.safeGetByPosition(arguments[1]).column.get());
		if (!attr_name_col)
			throw Exception{
				"Second argument of function " + getName() + " must be a constant string",
				ErrorCodes::ILLEGAL_COLUMN};

		const auto & attr_name = attr_name_col->getData();

		const auto id_col_untyped = block.safeGetByPosition(arguments[2]).column.get();
		const auto date_col_untyped = block.safeGetByPosition(arguments[3]).column.get();
		if (const auto id_col = typeid_cast<const ColumnUInt64 *>(id_col_untyped))
			executeRange(block, result, dict, attr_name, id_col, date_col_untyped);
		else if (const auto id_col = typeid_cast<const ColumnConst<UInt64> *>(id_col_untyped))
			executeRange(block, result, dict, attr_name, id_col, date_col_untyped);
		else
		{
			throw Exception{
				"Third argument of function " + getName() + " must be UInt64",
				ErrorCodes::ILLEGAL_COLUMN};
		}

		return true;
	}

	template <typename DictionaryType>
	void executeRange(
		Block & block, const size_t result, const DictionaryType * dictionary, const std::string & attr_name,
		const ColumnUInt64 * id_col, const IColumn * date_col_untyped)
	{
		if (const auto date_col = typeid_cast<const ColumnUInt16 *>(date_col_untyped))
		{
			const auto out = std::make_shared<ColumnString>();
			block.safeGetByPosition(result).column = out;
			dictionary->getString(attr_name, id_col->getData(), date_col->getData(), out.get());
		}
		else if (const auto date_col = typeid_cast<const ColumnConst<UInt16> *>(date_col_untyped))
		{
			auto out = std::make_shared<ColumnString>();
			block.safeGetByPosition(result).column = out;

			const PaddedPODArray<UInt16> dates(id_col->size(), date_col->getData());
			dictionary->getString(attr_name, id_col->getData(), dates, out.get());
		}
		else
		{
			throw Exception{
				"Fourth argument of function " + getName() + " must be Date",
				ErrorCodes::ILLEGAL_COLUMN};
		}
	}

	template <typename DictionaryType>
	void executeRange(
		Block & block, const size_t result, const DictionaryType * dictionary, const std::string & attr_name,
		const ColumnConst<UInt64> * id_col, const IColumn * date_col_untyped)
	{
		if (const auto date_col = typeid_cast<const ColumnUInt16 *>(date_col_untyped))
		{
			const auto out = std::make_shared<ColumnString>();
			block.safeGetByPosition(result).column = out;

			const PaddedPODArray<UInt64> ids(date_col->size(), id_col->getData());
			dictionary->getString(attr_name, ids, date_col->getData(), out.get());
		}
		else if (const auto date_col = typeid_cast<const ColumnConst<UInt16> *>(date_col_untyped))
		{
			const PaddedPODArray<UInt64> ids(1, id_col->getData());
			const PaddedPODArray<UInt16> dates(1, date_col->getData());

			auto out = std::make_unique<ColumnString>();
			dictionary->getString(attr_name, ids, dates, out.get());

			block.safeGetByPosition(result).column = std::make_shared<ColumnConst<String>>(
				id_col->size(), out->getDataAt(0).toString());
		}
		else
		{
			throw Exception{
				"Fourth argument of function " + getName() + " must be Date",
				ErrorCodes::ILLEGAL_COLUMN};
		}
	}

	const ExternalDictionaries & dictionaries;
};


class FunctionDictGetStringOrDefault final : public IFunction
{
public:
	static constexpr auto name = "dictGetStringOrDefault";

	static FunctionPtr create(const Context & context)
	{
		return std::make_shared<FunctionDictGetStringOrDefault>(context.getExternalDictionaries());
	}

	FunctionDictGetStringOrDefault(const ExternalDictionaries & dictionaries) : dictionaries(dictionaries) {}

	String getName() const override { return name; }

private:
	size_t getNumberOfArguments() const override { return 4; }

	DataTypePtr getReturnTypeImpl(const DataTypes & arguments) const override
	{
		if (!typeid_cast<const DataTypeString *>(arguments[0].get()))
			throw Exception{
				"Illegal type " + arguments[0]->getName() + " of first argument of function " + getName() +
					", expected a string.",
				ErrorCodes::ILLEGAL_TYPE_OF_ARGUMENT};

		if (!typeid_cast<const DataTypeString *>(arguments[1].get()))
			throw Exception{
				"Illegal type " + arguments[1]->getName() + " of second argument of function " + getName() +
					", expected a string.",
				ErrorCodes::ILLEGAL_TYPE_OF_ARGUMENT};

		if (!typeid_cast<const DataTypeUInt64 *>(arguments[2].get()) &&
			!typeid_cast<const DataTypeTuple *>(arguments[2].get()))
		{
			throw Exception{
				"Illegal type " + arguments[2]->getName() + " of third argument of function " + getName()
					+ ", must be UInt64 or tuple(...).",
				ErrorCodes::ILLEGAL_TYPE_OF_ARGUMENT};
		}

		if (!typeid_cast<const DataTypeString *>(arguments[3].get()))
			throw Exception{
				"Illegal type " + arguments[3]->getName() + " of fourth argument of function " + getName() +
					", must be String.",
				ErrorCodes::ILLEGAL_TYPE_OF_ARGUMENT};

		return std::make_shared<DataTypeString>();
	}

	void executeImpl(Block & block, const ColumnNumbers & arguments, const size_t result) override
	{
		const auto dict_name_col = typeid_cast<const ColumnConst<String> *>(block.safeGetByPosition(arguments[0]).column.get());
		if (!dict_name_col)
			throw Exception{
				"First argument of function " + getName() + " must be a constant string",
				ErrorCodes::ILLEGAL_COLUMN};

		auto dict = dictionaries.getDictionary(dict_name_col->getData());
		const auto dict_ptr = dict.get();

		if (!executeDispatch<FlatDictionary>(block, arguments, result, dict_ptr) &&
			!executeDispatch<HashedDictionary>(block, arguments, result, dict_ptr) &&
			!executeDispatch<CacheDictionary>(block, arguments, result, dict_ptr) &&
			!executeDispatchComplex<ComplexKeyHashedDictionary>(block, arguments, result, dict_ptr) &&
			!executeDispatchComplex<ComplexKeyCacheDictionary>(block, arguments, result, dict_ptr))
			throw Exception{
				"Unsupported dictionary type " + dict_ptr->getTypeName(),
				ErrorCodes::UNKNOWN_TYPE};
	}

	template <typename DictionaryType>
	bool executeDispatch(
		Block & block, const ColumnNumbers & arguments, const size_t result, const IDictionaryBase * dictionary)
	{
		const auto dict = typeid_cast<const DictionaryType *>(dictionary);
		if (!dict)
			return false;

		const auto attr_name_col = typeid_cast<const ColumnConst<String> *>(block.safeGetByPosition(arguments[1]).column.get());
		if (!attr_name_col)
			throw Exception{
				"Second argument of function " + getName() + " must be a constant string",
					ErrorCodes::ILLEGAL_COLUMN};

		const auto & attr_name = attr_name_col->getData();

		const auto id_col_untyped = block.safeGetByPosition(arguments[2]).column.get();
		if (const auto id_col = typeid_cast<const ColumnUInt64 *>(id_col_untyped))
			executeDispatch(block, arguments, result, dict, attr_name, id_col);
		else if (const auto id_col = typeid_cast<const ColumnConst<UInt64> *>(id_col_untyped))
			executeDispatch(block, arguments, result, dict, attr_name, id_col);
		else
			throw Exception{
				"Third argument of function " + getName() + " must be UInt64",
				ErrorCodes::ILLEGAL_COLUMN};

		return true;
	}

	template <typename DictionaryType>
	void executeDispatch(
		Block & block, const ColumnNumbers & arguments, const size_t result, const DictionaryType * dictionary,
		const std::string & attr_name, const ColumnUInt64 * id_col)
	{
		const auto default_col_untyped = block.safeGetByPosition(arguments[3]).column.get();

		if (const auto default_col = typeid_cast<const ColumnString *>(default_col_untyped))
		{
			/// vector ids, vector defaults
			const auto out = std::make_shared<ColumnString>();
			block.safeGetByPosition(result).column = out;

			const auto & ids = id_col->getData();

			dictionary->getString(attr_name, ids, default_col, out.get());
		}
		else if (const auto default_col = typeid_cast<const ColumnConst<String> *>(default_col_untyped))
		{
			/// vector ids, const defaults
			const auto out = std::make_shared<ColumnString>();
			block.safeGetByPosition(result).column = out;

			const auto & ids = id_col->getData();
			const auto & def = default_col->getData();

			dictionary->getString(attr_name, ids, def, out.get());
		}
		else
			throw Exception{
				"Fourth argument of function " + getName() + " must be String",
				ErrorCodes::ILLEGAL_COLUMN};
	}

	template <typename DictionaryType>
	void executeDispatch(
		Block & block, const ColumnNumbers & arguments, const size_t result, const DictionaryType * dictionary,
		const std::string & attr_name, const ColumnConst<UInt64> * id_col)
	{
		const auto default_col_untyped = block.safeGetByPosition(arguments[3]).column.get();

		if (const auto default_col = typeid_cast<const ColumnString *>(default_col_untyped))
		{
			/// const ids, vector defaults
			/// @todo avoid materialization
			const PaddedPODArray<UInt64> ids(id_col->size(), id_col->getData());
			const auto out = std::make_shared<ColumnString>();
			block.safeGetByPosition(result).column = out;

			dictionary->getString(attr_name, ids, default_col, out.get());
		}
		else if (const auto default_col = typeid_cast<const ColumnConst<String> *>(default_col_untyped))
		{
			/// const ids, const defaults
			const PaddedPODArray<UInt64> ids(1, id_col->getData());
			auto out = std::make_unique<ColumnString>();

			const auto & def = default_col->getData();

			dictionary->getString(attr_name, ids, def, out.get());

			block.safeGetByPosition(result).column = std::make_shared<ColumnConst<String>>(
				id_col->size(), out->getDataAt(0).toString());
		}
		else
			throw Exception{
				"Fourth argument of function " + getName() + " must be String",
				ErrorCodes::ILLEGAL_COLUMN};
	}

	template <typename DictionaryType>
	bool executeDispatchComplex(
		Block & block, const ColumnNumbers & arguments, const size_t result, const IDictionaryBase * dictionary)
	{
		const auto dict = typeid_cast<const DictionaryType *>(dictionary);
		if (!dict)
			return false;

		const auto attr_name_col = typeid_cast<const ColumnConst<String> *>(block.safeGetByPosition(arguments[1]).column.get());
		if (!attr_name_col)
			throw Exception{
				"Second argument of function " + getName() + " must be a constant string",
					ErrorCodes::ILLEGAL_COLUMN};

		const auto & attr_name = attr_name_col->getData();

		const auto key_col_with_type = block.safeGetByPosition(arguments[2]);
		const auto & key_col = typeid_cast<const ColumnTuple &>(*key_col_with_type.column);

		const ColumnPtr key_col_materialized = key_col.convertToFullColumnIfConst();

		const auto key_columns = ext::map<ConstColumnPlainPtrs>(
			static_cast<const ColumnTuple &>(*key_col_materialized.get()).getColumns(), [](const ColumnPtr & ptr) { return ptr.get(); });

		const auto & key_types = static_cast<const DataTypeTuple &>(*key_col_with_type.type).getElements();

		const auto out = std::make_shared<ColumnString>();
		block.safeGetByPosition(result).column = out;

		const auto default_col_untyped = block.safeGetByPosition(arguments[3]).column.get();
		if (const auto default_col = typeid_cast<const ColumnString *>(default_col_untyped))
		{
			dict->getString(attr_name, key_columns, key_types, default_col, out.get());
		}
		else if (const auto default_col = typeid_cast<const ColumnConst<String> *>(default_col_untyped))
		{
			const auto & def = default_col->getData();
			dict->getString(attr_name, key_columns, key_types, def, out.get());
		}
		else
			throw Exception{
				"Fourth argument of function " + getName() + " must be String",
				ErrorCodes::ILLEGAL_COLUMN};

		return true;
	}

	const ExternalDictionaries & dictionaries;
};


template <typename DataType> struct DictGetTraits;
#define DECLARE_DICT_GET_TRAITS(TYPE, DATA_TYPE) \
template <> struct DictGetTraits<DATA_TYPE>\
{\
	template <typename DictionaryType>\
	static void get(\
		const DictionaryType * dict, const std::string & name, const PaddedPODArray<UInt64> & ids,\
		PaddedPODArray<TYPE> & out)\
	{\
		dict->get##TYPE(name, ids, out);\
	}\
	template <typename DictionaryType>\
	static void get(\
		const DictionaryType * dict, const std::string & name, const ConstColumnPlainPtrs & key_columns,\
		const DataTypes & key_types, PaddedPODArray<TYPE> & out)\
	{\
		dict->get##TYPE(name, key_columns, key_types, out);\
	}\
	template <typename DictionaryType>\
	static void get(\
		const DictionaryType * dict, const std::string & name, const PaddedPODArray<UInt64> & ids,\
		const PaddedPODArray<UInt16> & dates, PaddedPODArray<TYPE> & out)\
	{\
		dict->get##TYPE(name, ids, dates, out);\
	}\
	template <typename DictionaryType, typename DefaultsType>\
	static void getOrDefault(\
		const DictionaryType * dict, const std::string & name, const PaddedPODArray<UInt64> & ids,\
		const DefaultsType & def, PaddedPODArray<TYPE> & out)\
	{\
		dict->get##TYPE(name, ids, def, out);\
	}\
	template <typename DictionaryType, typename DefaultsType>\
	static void getOrDefault(\
		const DictionaryType * dict, const std::string & name, const ConstColumnPlainPtrs & key_columns,\
		const DataTypes & key_types, const DefaultsType & def, PaddedPODArray<TYPE> & out)\
	{\
		dict->get##TYPE(name, key_columns, key_types, def, out);\
	}\
};
DECLARE_DICT_GET_TRAITS(UInt8, DataTypeUInt8)
DECLARE_DICT_GET_TRAITS(UInt16, DataTypeUInt16)
DECLARE_DICT_GET_TRAITS(UInt32, DataTypeUInt32)
DECLARE_DICT_GET_TRAITS(UInt64, DataTypeUInt64)
DECLARE_DICT_GET_TRAITS(Int8, DataTypeInt8)
DECLARE_DICT_GET_TRAITS(Int16, DataTypeInt16)
DECLARE_DICT_GET_TRAITS(Int32, DataTypeInt32)
DECLARE_DICT_GET_TRAITS(Int64, DataTypeInt64)
DECLARE_DICT_GET_TRAITS(Float32, DataTypeFloat32)
DECLARE_DICT_GET_TRAITS(Float64, DataTypeFloat64)
DECLARE_DICT_GET_TRAITS(UInt16, DataTypeDate)
DECLARE_DICT_GET_TRAITS(UInt32, DataTypeDateTime)
#undef DECLARE_DICT_GET_TRAITS

template <typename DataType>
class FunctionDictGet final : public IFunction
{
	using Type = typename DataType::FieldType;

public:
	static const std::string name;

	static FunctionPtr create(const Context & context)
	{
		return std::make_shared<FunctionDictGet>(context.getExternalDictionaries());
	}

	FunctionDictGet(const ExternalDictionaries & dictionaries) : dictionaries(dictionaries) {}

	String getName() const override { return name; }

private:
	bool isVariadic() const override { return true; }
	size_t getNumberOfArguments() const override { return 0; }

	bool isInjective(const Block & sample_block) override
	{
		return isDictGetFunctionInjective(dictionaries, sample_block);
	}

	DataTypePtr getReturnTypeImpl(const DataTypes & arguments) const override
	{
		if (arguments.size() != 3 && arguments.size() != 4)
			throw Exception{"Function " + getName() + " takes 3 or 4 arguments", ErrorCodes::NUMBER_OF_ARGUMENTS_DOESNT_MATCH};

		if (!typeid_cast<const DataTypeString *>(arguments[0].get()))
		{
			throw Exception{
				"Illegal type " + arguments[0]->getName() + " of first argument of function " + getName()
					+ ", expected a string.",
				ErrorCodes::ILLEGAL_TYPE_OF_ARGUMENT};
		}

		if (!typeid_cast<const DataTypeString *>(arguments[1].get()))
		{
			throw Exception{
				"Illegal type " + arguments[1]->getName() + " of second argument of function " + getName()
					+ ", expected a string.",
				ErrorCodes::ILLEGAL_TYPE_OF_ARGUMENT};
		}

		if (!typeid_cast<const DataTypeUInt64 *>(arguments[2].get()) &&
			!typeid_cast<const DataTypeTuple *>(arguments[2].get()))
		{
			throw Exception{
				"Illegal type " + arguments[2]->getName() + " of third argument of function " + getName()
					+ ", must be UInt64 or tuple(...).",
				ErrorCodes::ILLEGAL_TYPE_OF_ARGUMENT};
		}

		if (arguments.size() == 4 && !typeid_cast<const DataTypeDate *>(arguments[3].get()))
		{
			throw Exception{
				"Illegal type " + arguments[3]->getName() + " of fourth argument of function " + getName()
				+ ", must be Date.",
				ErrorCodes::ILLEGAL_TYPE_OF_ARGUMENT};
		}

		return std::make_shared<DataType>();
	}

	void executeImpl(Block & block, const ColumnNumbers & arguments, const size_t result) override
	{
		const auto dict_name_col = typeid_cast<const ColumnConst<String> *>(block.safeGetByPosition(arguments[0]).column.get());
		if (!dict_name_col)
			throw Exception{
				"First argument of function " + getName() + " must be a constant string",
				ErrorCodes::ILLEGAL_COLUMN};

		auto dict = dictionaries.getDictionary(dict_name_col->getData());
		const auto dict_ptr = dict.get();

		if (!executeDispatch<FlatDictionary>(block, arguments, result, dict_ptr) &&
			!executeDispatch<HashedDictionary>(block, arguments, result, dict_ptr) &&
			!executeDispatch<CacheDictionary>(block, arguments, result, dict_ptr) &&
			!executeDispatchComplex<ComplexKeyHashedDictionary>(block, arguments, result, dict_ptr) &&
			!executeDispatchComplex<ComplexKeyCacheDictionary>(block, arguments, result, dict_ptr) &&
			!executeDispatchRange<RangeHashedDictionary>(block, arguments, result, dict_ptr))
			throw Exception{
				"Unsupported dictionary type " + dict_ptr->getTypeName(),
				ErrorCodes::UNKNOWN_TYPE};
	}

	template <typename DictionaryType>
	bool executeDispatch(Block & block, const ColumnNumbers & arguments, const size_t result,
		const IDictionaryBase * dictionary)
	{
		const auto dict = typeid_cast<const DictionaryType *>(dictionary);
		if (!dict)
			return false;

		if (arguments.size() != 3)
			throw Exception{
				"Function " + getName() + " for dictionary of type " + dict->getTypeName() +
				" requires exactly 3 arguments.",
				ErrorCodes::NUMBER_OF_ARGUMENTS_DOESNT_MATCH};

		const auto attr_name_col = typeid_cast<const ColumnConst<String> *>(block.safeGetByPosition(arguments[1]).column.get());
		if (!attr_name_col)
			throw Exception{
				"Second argument of function " + getName() + " must be a constant string",
				ErrorCodes::ILLEGAL_COLUMN};

		const auto & attr_name = attr_name_col->getData();

		const auto id_col_untyped = block.safeGetByPosition(arguments[2]).column.get();
		if (const auto id_col = typeid_cast<const ColumnUInt64 *>(id_col_untyped))
		{
			const auto out = std::make_shared<ColumnVector<Type>>(id_col->size());
			block.safeGetByPosition(result).column = out;

			const auto & ids = id_col->getData();
			auto & data = out->getData();

			DictGetTraits<DataType>::get(dict, attr_name, ids, data);
		}
		else if (const auto id_col = typeid_cast<const ColumnConst<UInt64> *>(id_col_untyped))
		{
			const PaddedPODArray<UInt64> ids(1, id_col->getData());
			PaddedPODArray<Type> data(1);
			DictGetTraits<DataType>::get(dict, attr_name, ids, data);

			block.safeGetByPosition(result).column = std::make_shared<ColumnConst<Type>>(id_col->size(), data.front());
		}
		else
		{
			throw Exception{
				"Third argument of function " + getName() + " must be UInt64",
				ErrorCodes::ILLEGAL_COLUMN};
		}

		return true;
	}

	template <typename DictionaryType>
	bool executeDispatchComplex(
		Block & block, const ColumnNumbers & arguments, const size_t result, const IDictionaryBase * dictionary)
	{
		const auto dict = typeid_cast<const DictionaryType *>(dictionary);
		if (!dict)
			return false;

		if (arguments.size() != 3)
			throw Exception{
				"Function " + getName() + " for dictionary of type " + dict->getTypeName() +
					" requires exactly 3 arguments",
				ErrorCodes::NUMBER_OF_ARGUMENTS_DOESNT_MATCH};

		const auto attr_name_col = typeid_cast<const ColumnConst<String> *>(block.safeGetByPosition(arguments[1]).column.get());
		if (!attr_name_col)
			throw Exception{
				"Second argument of function " + getName() + " must be a constant string",
				ErrorCodes::ILLEGAL_COLUMN};

		const auto & attr_name = attr_name_col->getData();

		const auto key_col_with_type = block.safeGetByPosition(arguments[2]);
		if (typeid_cast<const ColumnTuple *>(key_col_with_type.column.get())
			|| typeid_cast<const ColumnConstTuple *>(key_col_with_type.column.get()))
		{
			const ColumnPtr key_col_materialized = key_col_with_type.column->convertToFullColumnIfConst();

			const auto key_columns = ext::map<ConstColumnPlainPtrs>(
				static_cast<const ColumnTuple &>(*key_col_materialized.get()).getColumns(),
				[](const ColumnPtr & ptr) { return ptr.get(); });

			const auto & key_types = static_cast<const DataTypeTuple &>(*key_col_with_type.type).getElements();

			const auto out = std::make_shared<ColumnVector<Type>>(key_columns.front()->size());
			block.safeGetByPosition(result).column = out;

			auto & data = out->getData();

			DictGetTraits<DataType>::get(dict, attr_name, key_columns, key_types, data);
		}
		else
			throw Exception{
				"Third argument of function " + getName() + " must be " + dict->getKeyDescription(),
				ErrorCodes::TYPE_MISMATCH};

		return true;
	}

	template <typename DictionaryType>
	bool executeDispatchRange(
		Block & block, const ColumnNumbers & arguments, const size_t result, const IDictionaryBase * dictionary)
	{
		const auto dict = typeid_cast<const DictionaryType *>(dictionary);
		if (!dict)
			return false;

		if (arguments.size() != 4)
			throw Exception{
				"Function " + getName() + " for dictionary of type " + dict->getTypeName() +
				" requires exactly 4 arguments",
				ErrorCodes::NUMBER_OF_ARGUMENTS_DOESNT_MATCH};

		const auto attr_name_col = typeid_cast<const ColumnConst<String> *>(block.safeGetByPosition(arguments[1]).column.get());
		if (!attr_name_col)
			throw Exception{
				"Second argument of function " + getName() + " must be a constant string",
				ErrorCodes::ILLEGAL_COLUMN};

		const auto & attr_name = attr_name_col->getData();

		const auto id_col_untyped = block.safeGetByPosition(arguments[2]).column.get();
		const auto date_col_untyped = block.safeGetByPosition(arguments[3]).column.get();
		if (const auto id_col = typeid_cast<const ColumnUInt64 *>(id_col_untyped))
			executeRange(block, result, dict, attr_name, id_col, date_col_untyped);
		else if (const auto id_col = typeid_cast<const ColumnConst<UInt64> *>(id_col_untyped))
			executeRange(block, result, dict, attr_name, id_col, date_col_untyped);
		else
		{
			throw Exception{
				"Third argument of function " + getName() + " must be UInt64",
				ErrorCodes::ILLEGAL_COLUMN};
		}

		return true;
	}

	template <typename DictionaryType>
	void executeRange(
		Block & block, const size_t result, const DictionaryType * dictionary, const std::string & attr_name,
		const ColumnUInt64 * id_col, const IColumn * date_col_untyped)
	{
		if (const auto date_col = typeid_cast<const ColumnUInt16 *>(date_col_untyped))
		{
			const auto size = id_col->size();
			const auto & ids = id_col->getData();
			const auto & dates = date_col->getData();

			const auto out = std::make_shared<ColumnVector<Type>>(size);
			block.safeGetByPosition(result).column = out;

			auto & data = out->getData();
			DictGetTraits<DataType>::get(dictionary, attr_name, ids, dates, data);
		}
		else if (const auto date_col = typeid_cast<const ColumnConst<UInt16> *>(date_col_untyped))
		{
			const auto size = id_col->size();
			const auto & ids = id_col->getData();
			const PaddedPODArray<UInt16> dates(size, date_col->getData());

			const auto out = std::make_shared<ColumnVector<Type>>(size);
			block.safeGetByPosition(result).column = out;

			auto & data = out->getData();
			DictGetTraits<DataType>::get(dictionary, attr_name, ids, dates, data);
		}
		else
		{
			throw Exception{
				"Fourth argument of function " + getName() + " must be Date",
				ErrorCodes::ILLEGAL_COLUMN};
		}
	}

	template <typename DictionaryType>
	void executeRange(
		Block & block, const size_t result, const DictionaryType * dictionary, const std::string & attr_name,
		const ColumnConst<UInt64> * id_col, const IColumn * date_col_untyped)
	{
		if (const auto date_col = typeid_cast<const ColumnUInt16 *>(date_col_untyped))
		{
			const auto size = date_col->size();
			const PaddedPODArray<UInt64> ids(size, id_col->getData());
			const auto & dates = date_col->getData();

			const auto out = std::make_shared<ColumnVector<Type>>(size);
			block.safeGetByPosition(result).column = out;

			auto & data = out->getData();
			DictGetTraits<DataType>::get(dictionary, attr_name, ids, dates, data);
		}
		else if (const auto date_col = typeid_cast<const ColumnConst<UInt16> *>(date_col_untyped))
		{
			const PaddedPODArray<UInt64> ids(1, id_col->getData());
			const PaddedPODArray<UInt16> dates(1, date_col->getData());
			PaddedPODArray<Type> data(1);
			DictGetTraits<DataType>::get(dictionary, attr_name, ids, dates, data);

			block.safeGetByPosition(result).column = std::make_shared<ColumnConst<Type>>(id_col->size(), data.front());
		}
		else
		{
			throw Exception{
				"Fourth argument of function " + getName() + " must be Date",
				ErrorCodes::ILLEGAL_COLUMN};
		}
	}

	const ExternalDictionaries & dictionaries;
};

template <typename DataType>
const std::string FunctionDictGet<DataType>::name = "dictGet" + DataType{}.getName();


using FunctionDictGetUInt8 = FunctionDictGet<DataTypeUInt8>;
using FunctionDictGetUInt16 = FunctionDictGet<DataTypeUInt16>;
using FunctionDictGetUInt32 = FunctionDictGet<DataTypeUInt32>;
using FunctionDictGetUInt64 = FunctionDictGet<DataTypeUInt64>;
using FunctionDictGetInt8 = FunctionDictGet<DataTypeInt8>;
using FunctionDictGetInt16 = FunctionDictGet<DataTypeInt16>;
using FunctionDictGetInt32 = FunctionDictGet<DataTypeInt32>;
using FunctionDictGetInt64 = FunctionDictGet<DataTypeInt64>;
using FunctionDictGetFloat32 = FunctionDictGet<DataTypeFloat32>;
using FunctionDictGetFloat64 = FunctionDictGet<DataTypeFloat64>;
using FunctionDictGetDate = FunctionDictGet<DataTypeDate>;
using FunctionDictGetDateTime = FunctionDictGet<DataTypeDateTime>;


template <typename DataType>
class FunctionDictGetOrDefault final : public IFunction
{
	using Type = typename DataType::FieldType;

public:
	static const std::string name;

	static FunctionPtr create(const Context & context)
	{
		return std::make_shared<FunctionDictGetOrDefault>(context.getExternalDictionaries());
	}

	FunctionDictGetOrDefault(const ExternalDictionaries & dictionaries) : dictionaries(dictionaries) {}

	String getName() const override { return name; }

private:
	size_t getNumberOfArguments() const override { return 4; }

	DataTypePtr getReturnTypeImpl(const DataTypes & arguments) const override
	{
		if (!typeid_cast<const DataTypeString *>(arguments[0].get()))
		{
			throw Exception{
				"Illegal type " + arguments[0]->getName() + " of first argument of function " + getName()
					+ ", expected a string.",
				ErrorCodes::ILLEGAL_TYPE_OF_ARGUMENT};
		}

		if (!typeid_cast<const DataTypeString *>(arguments[1].get()))
		{
			throw Exception{
				"Illegal type " + arguments[1]->getName() + " of second argument of function " + getName()
					+ ", expected a string.",
				ErrorCodes::ILLEGAL_TYPE_OF_ARGUMENT};
		}

		if (!typeid_cast<const DataTypeUInt64 *>(arguments[2].get()) &&
			!typeid_cast<const DataTypeTuple *>(arguments[2].get()))
		{
			throw Exception{
				"Illegal type " + arguments[2]->getName() + " of third argument of function " + getName()
					+ ", must be UInt64 or tuple(...).",
				ErrorCodes::ILLEGAL_TYPE_OF_ARGUMENT};
		}

		if (!typeid_cast<const DataType *>(arguments[3].get()))
		{
			throw Exception{
				"Illegal type " + arguments[3]->getName() + " of fourth argument of function " + getName()
					+ ", must be " + DataType{}.getName() + ".",
				ErrorCodes::ILLEGAL_TYPE_OF_ARGUMENT};
		}

		return std::make_shared<DataType>();
	}

	void executeImpl(Block & block, const ColumnNumbers & arguments, const size_t result) override
	{
		const auto dict_name_col = typeid_cast<const ColumnConst<String> *>(block.safeGetByPosition(arguments[0]).column.get());
		if (!dict_name_col)
			throw Exception{
				"First argument of function " + getName() + " must be a constant string",
				ErrorCodes::ILLEGAL_COLUMN};

		auto dict = dictionaries.getDictionary(dict_name_col->getData());
		const auto dict_ptr = dict.get();

		if (!executeDispatch<FlatDictionary>(block, arguments, result, dict_ptr) &&
			!executeDispatch<HashedDictionary>(block, arguments, result, dict_ptr) &&
			!executeDispatch<CacheDictionary>(block, arguments, result, dict_ptr) &&
			!executeDispatchComplex<ComplexKeyHashedDictionary>(block, arguments, result, dict_ptr) &&
			!executeDispatchComplex<ComplexKeyCacheDictionary>(block, arguments, result, dict_ptr))
			throw Exception{
				"Unsupported dictionary type " + dict_ptr->getTypeName(),
				ErrorCodes::UNKNOWN_TYPE};
	}

	template <typename DictionaryType>
	bool executeDispatch(Block & block, const ColumnNumbers & arguments, const size_t result,
		const IDictionaryBase * dictionary)
	{
		const auto dict = typeid_cast<const DictionaryType *>(dictionary);
		if (!dict)
			return false;

		const auto attr_name_col = typeid_cast<const ColumnConst<String> *>(block.safeGetByPosition(arguments[1]).column.get());
		if (!attr_name_col)
			throw Exception{
				"Second argument of function " + getName() + " must be a constant string",
				ErrorCodes::ILLEGAL_COLUMN};

		const auto & attr_name = attr_name_col->getData();

		const auto id_col_untyped = block.safeGetByPosition(arguments[2]).column.get();
		if (const auto id_col = typeid_cast<const ColumnUInt64 *>(id_col_untyped))
			executeDispatch(block, arguments, result, dict, attr_name, id_col);
		else if (const auto id_col = typeid_cast<const ColumnConst<UInt64> *>(id_col_untyped))
			executeDispatch(block, arguments, result, dict, attr_name, id_col);
		else
			throw Exception{
				"Third argument of function " + getName() + " must be UInt64",
				ErrorCodes::ILLEGAL_COLUMN};

		return true;
	}

	template <typename DictionaryType>
	void executeDispatch(
		Block & block, const ColumnNumbers & arguments, const size_t result, const DictionaryType * dictionary,
		const std::string & attr_name, const ColumnUInt64 * id_col)
	{
		const auto default_col_untyped = block.safeGetByPosition(arguments[3]).column.get();

		if (const auto default_col = typeid_cast<const ColumnVector<Type> *>(default_col_untyped))
		{
			/// vector ids, vector defaults
			const auto out = std::make_shared<ColumnVector<Type>>(id_col->size());
			block.safeGetByPosition(result).column = out;

			const auto & ids = id_col->getData();
			auto & data = out->getData();
			const auto & defs = default_col->getData();

			DictGetTraits<DataType>::getOrDefault(dictionary, attr_name, ids, defs, data);
		}
		else if (const auto default_col =  typeid_cast<const ColumnConst<Type> *>(default_col_untyped))
		{
			/// vector ids, const defaults
			const auto out = std::make_shared<ColumnVector<Type>>(id_col->size());
			block.safeGetByPosition(result).column = out;

			const auto & ids = id_col->getData();
			auto & data = out->getData();
			const auto def = default_col->getData();

			DictGetTraits<DataType>::getOrDefault(dictionary, attr_name, ids, def, data);
		}
		else
			throw Exception{
				"Fourth argument of function " + getName() + " must be " + DataType{}.getName(),
				ErrorCodes::ILLEGAL_COLUMN};
	}

	template <typename DictionaryType>
	void executeDispatch(
		Block & block, const ColumnNumbers & arguments, const size_t result, const DictionaryType * dictionary,
		const std::string & attr_name, const ColumnConst<UInt64> * id_col)
	{
		const auto default_col_untyped = block.safeGetByPosition(arguments[3]).column.get();

		if (const auto default_col = typeid_cast<const ColumnVector<Type> *>(default_col_untyped))
		{
			/// const ids, vector defaults
			/// @todo avoid materialization
			const PaddedPODArray<UInt64> ids(id_col->size(), id_col->getData());

			const auto out = std::make_shared<ColumnVector<Type>>(id_col->size());
			block.safeGetByPosition(result).column = out;

			auto & data = out->getData();
			const auto & defs = default_col->getData();

			DictGetTraits<DataType>::getOrDefault(dictionary, attr_name, ids, defs, data);
		}
		else if (const auto default_col = typeid_cast<const ColumnConst<Type> *>(default_col_untyped))
		{
			/// const ids, const defaults
			const PaddedPODArray<UInt64> ids(1, id_col->getData());
			PaddedPODArray<Type> data(1);
			const auto & def = default_col->getData();

			DictGetTraits<DataType>::getOrDefault(dictionary, attr_name, ids, def, data);

			block.safeGetByPosition(result).column = std::make_shared<ColumnConst<Type>>(id_col->size(), data.front());
		}
		else
			throw Exception{
				"Fourth argument of function " + getName() + " must be " + DataType{}.getName(),
				ErrorCodes::ILLEGAL_COLUMN};
	}

	template <typename DictionaryType>
	bool executeDispatchComplex(
		Block & block, const ColumnNumbers & arguments, const size_t result, const IDictionaryBase * dictionary)
	{
		const auto dict = typeid_cast<const DictionaryType *>(dictionary);
		if (!dict)
			return false;

		const auto attr_name_col = typeid_cast<const ColumnConst<String> *>(block.safeGetByPosition(arguments[1]).column.get());
		if (!attr_name_col)
			throw Exception{
				"Second argument of function " + getName() + " must be a constant string",
				ErrorCodes::ILLEGAL_COLUMN};

		const auto & attr_name = attr_name_col->getData();

		const auto key_col_with_type = block.safeGetByPosition(arguments[2]);
		const auto & key_col = typeid_cast<const ColumnTuple &>(*key_col_with_type.column);

		const ColumnPtr key_col_materialized = key_col.convertToFullColumnIfConst();

		const auto key_columns = ext::map<ConstColumnPlainPtrs>(
			static_cast<const ColumnTuple &>(*key_col_materialized.get()).getColumns(), [](const ColumnPtr & ptr) { return ptr.get(); });

		const auto & key_types = static_cast<const DataTypeTuple &>(*key_col_with_type.type).getElements();

		/// @todo detect when all key columns are constant
		const auto rows = key_col.size();
		const auto out = std::make_shared<ColumnVector<Type>>(rows);
		block.safeGetByPosition(result).column = out;
		auto & data = out->getData();

		const auto default_col_untyped = block.safeGetByPosition(arguments[3]).column.get();
		if (const auto default_col = typeid_cast<const ColumnVector<Type> *>(default_col_untyped))
		{
			/// const defaults
			const auto & defs = default_col->getData();

			DictGetTraits<DataType>::getOrDefault(dict, attr_name, key_columns, key_types, defs, data);
		}
		else if (const auto default_col = typeid_cast<const ColumnConst<Type> *>(default_col_untyped))
		{
			const auto def = default_col->getData();

			DictGetTraits<DataType>::getOrDefault(dict, attr_name, key_columns, key_types, def, data);
		}
		else
			throw Exception{
				"Fourth argument of function " + getName() + " must be " + DataType{}.getName(),
				ErrorCodes::ILLEGAL_COLUMN};

		return true;
	}

	const ExternalDictionaries & dictionaries;
};

template <typename DataType>
const std::string FunctionDictGetOrDefault<DataType>::name = "dictGet" + DataType{}.getName() + "OrDefault";


using FunctionDictGetUInt8OrDefault = FunctionDictGetOrDefault<DataTypeUInt8>;
using FunctionDictGetUInt16OrDefault = FunctionDictGetOrDefault<DataTypeUInt16>;
using FunctionDictGetUInt32OrDefault = FunctionDictGetOrDefault<DataTypeUInt32>;
using FunctionDictGetUInt64OrDefault = FunctionDictGetOrDefault<DataTypeUInt64>;
using FunctionDictGetInt8OrDefault = FunctionDictGetOrDefault<DataTypeInt8>;
using FunctionDictGetInt16OrDefault = FunctionDictGetOrDefault<DataTypeInt16>;
using FunctionDictGetInt32OrDefault = FunctionDictGetOrDefault<DataTypeInt32>;
using FunctionDictGetInt64OrDefault = FunctionDictGetOrDefault<DataTypeInt64>;
using FunctionDictGetFloat32OrDefault = FunctionDictGetOrDefault<DataTypeFloat32>;
using FunctionDictGetFloat64OrDefault = FunctionDictGetOrDefault<DataTypeFloat64>;
using FunctionDictGetDateOrDefault = FunctionDictGetOrDefault<DataTypeDate>;
using FunctionDictGetDateTimeOrDefault = FunctionDictGetOrDefault<DataTypeDateTime>;


class FunctionDictGetHierarchy final : public IFunction
{
public:
	static constexpr auto name = "dictGetHierarchy";

	static FunctionPtr create(const Context & context)
	{
		return std::make_shared<FunctionDictGetHierarchy>(context.getExternalDictionaries());
	}

	FunctionDictGetHierarchy(const ExternalDictionaries & dictionaries) : dictionaries(dictionaries) {}

	String getName() const override { return name; }

private:
	size_t getNumberOfArguments() const override { return 2; }
	bool isInjective(const Block & sample_block) override { return true; }

	DataTypePtr getReturnTypeImpl(const DataTypes & arguments) const override
	{
		if (!typeid_cast<const DataTypeString *>(arguments[0].get()))
		{
			throw Exception{
				"Illegal type " + arguments[0]->getName() + " of first argument of function " + getName()
					+ ", expected a string.",
				ErrorCodes::ILLEGAL_TYPE_OF_ARGUMENT};
		}

		if (!typeid_cast<const DataTypeUInt64 *>(arguments[1].get()))
		{
			throw Exception{
				"Illegal type " + arguments[1]->getName() + " of second argument of function " + getName()
					+ ", must be UInt64.",
				ErrorCodes::ILLEGAL_TYPE_OF_ARGUMENT};
		}

		return std::make_shared<DataTypeArray>(std::make_shared<DataTypeUInt64>());
	}

	void executeImpl(Block & block, const ColumnNumbers & arguments, const size_t result) override
	{
		const auto dict_name_col = typeid_cast<const ColumnConst<String> *>(block.safeGetByPosition(arguments[0]).column.get());
		if (!dict_name_col)
			throw Exception{
				"First argument of function " + getName() + " must be a constant string",
				ErrorCodes::ILLEGAL_COLUMN};

		auto dict = dictionaries.getDictionary(dict_name_col->getData());
		const auto dict_ptr = dict.get();

		if (!executeDispatch<FlatDictionary>(block, arguments, result, dict_ptr) &&
			!executeDispatch<HashedDictionary>(block, arguments, result, dict_ptr) &&
			!executeDispatch<CacheDictionary>(block, arguments, result, dict_ptr))
			throw Exception{
				"Unsupported dictionary type " + dict_ptr->getTypeName(),
				ErrorCodes::UNKNOWN_TYPE};
	}

	template <typename DictionaryType>
	bool executeDispatch(Block & block, const ColumnNumbers & arguments, const size_t result,
		const IDictionaryBase * dictionary)
	{
		const auto dict = typeid_cast<const DictionaryType *>(dictionary);
		if (!dict)
			return false;

		if (!dict->hasHierarchy())
			throw Exception{
				"Dictionary does not have a hierarchy",
				ErrorCodes::UNSUPPORTED_METHOD};

		const auto get_hierarchies = [&] (const PaddedPODArray<UInt64> & in, PaddedPODArray<UInt64> & out, PaddedPODArray<UInt64> & offsets) {
			const auto size = in.size();

			/// copy of `in` array
			auto in_array = std::make_unique<PaddedPODArray<UInt64>>(std::begin(in), std::end(in));
			/// used for storing and handling result of ::toParent call
			auto out_array = std::make_unique<PaddedPODArray<UInt64>>(size);
			/// resulting hierarchies
			std::vector<std::vector<IDictionary::Key>> hierarchies(size);	/// TODO Bad code, poor performance.

			/// total number of non-zero elements, used for allocating all the required memory upfront
			std::size_t total_count = 0;

			while (true)
			{
				auto all_zeroes = true;

				/// erase zeroed identifiers, store non-zeroed ones
				for (const auto i : ext::range(0, size))
				{
					const auto id = (*in_array)[i];
					if (0 == id)
						continue;

					all_zeroes = false;
					/// place id at it's corresponding place
					hierarchies[i].push_back(id);

					++total_count;
				}

				if (all_zeroes)
					break;

				/// translate all non-zero identifiers at once
				dict->toParent(*in_array, *out_array);

				/// we're going to use the `in_array` from this iteration as `out_array` on the next one
				std::swap(in_array, out_array);
			}

			out.reserve(total_count);
			offsets.resize(size);

			for (const auto i : ext::range(0, size))
			{
				const auto & ids = hierarchies[i];
				out.insert_assume_reserved(std::begin(ids), std::end(ids));
				offsets[i] = out.size();
			}
		};

		const auto id_col_untyped = block.safeGetByPosition(arguments[1]).column.get();
		if (const auto id_col = typeid_cast<const ColumnUInt64 *>(id_col_untyped))
		{
			const auto & in = id_col->getData();
			const auto backend = std::make_shared<ColumnUInt64>();
			const auto array = std::make_shared<ColumnArray>(backend);
			block.safeGetByPosition(result).column = array;

			get_hierarchies(in, backend->getData(), array->getOffsets());
		}
		else if (const auto id_col = typeid_cast<const ColumnConst<UInt64> *>(id_col_untyped))
		{
			const PaddedPODArray<UInt64> in(1, id_col->getData());
			const auto backend = std::make_shared<ColumnUInt64>();
			const auto array = std::make_shared<ColumnArray>(backend);

			get_hierarchies(in, backend->getData(), array->getOffsets());

			block.safeGetByPosition(result).column = std::make_shared<ColumnConstArray>(
				id_col->size(),
				(*array)[0].get<Array>(),
				std::make_shared<DataTypeArray>(std::make_shared<DataTypeUInt64>()));
		}
		else
		{
			throw Exception{
				"Second argument of function " + getName() + " must be UInt64",
				ErrorCodes::ILLEGAL_COLUMN};
		}

		return true;
	}

	const ExternalDictionaries & dictionaries;
};


class FunctionDictIsIn final : public IFunction
{
public:
	static constexpr auto name = "dictIsIn";

	static FunctionPtr create(const Context & context)
	{
		return std::make_shared<FunctionDictIsIn>(context.getExternalDictionaries());
	}

	FunctionDictIsIn(const ExternalDictionaries & dictionaries) : dictionaries(dictionaries) {}

	String getName() const override { return name; }

private:
	size_t getNumberOfArguments() const override { return 3; }

	DataTypePtr getReturnTypeImpl(const DataTypes & arguments) const override
	{
		if (!typeid_cast<const DataTypeString *>(arguments[0].get()))
		{
			throw Exception{
				"Illegal type " + arguments[0]->getName() + " of first argument of function " + getName()
					+ ", expected a string.",
				ErrorCodes::ILLEGAL_TYPE_OF_ARGUMENT};
		}

		if (!typeid_cast<const DataTypeUInt64 *>(arguments[1].get()))
		{
			throw Exception{
				"Illegal type " + arguments[1]->getName() + " of second argument of function " + getName()
					+ ", must be UInt64.",
				ErrorCodes::ILLEGAL_TYPE_OF_ARGUMENT};
		}

		if (!typeid_cast<const DataTypeUInt64 *>(arguments[2].get()))
		{
			throw Exception{
				"Illegal type " + arguments[2]->getName() + " of third argument of function " + getName()
					+ ", must be UInt64.",
				ErrorCodes::ILLEGAL_TYPE_OF_ARGUMENT};
		}

		return std::make_shared<DataTypeUInt8>();
	}

	void executeImpl(Block & block, const ColumnNumbers & arguments, const size_t result) override
	{
		const auto dict_name_col = typeid_cast<const ColumnConst<String> *>(block.safeGetByPosition(arguments[0]).column.get());
		if (!dict_name_col)
			throw Exception{
				"First argument of function " + getName() + " must be a constant string",
				ErrorCodes::ILLEGAL_COLUMN};

		auto dict = dictionaries.getDictionary(dict_name_col->getData());
		const auto dict_ptr = dict.get();

		if (!executeDispatch<FlatDictionary>(block, arguments, result, dict_ptr)
			&& !executeDispatch<HashedDictionary>(block, arguments, result, dict_ptr)
			&& !executeDispatch<CacheDictionary>(block, arguments, result, dict_ptr))
			throw Exception{
				"Unsupported dictionary type " + dict_ptr->getTypeName(),
				ErrorCodes::UNKNOWN_TYPE};
	}

	template <typename DictionaryType>
	bool executeDispatch(Block & block, const ColumnNumbers & arguments, const size_t result,
		const IDictionaryBase * dictionary)
	{
		const auto dict = typeid_cast<const DictionaryType *>(dictionary);
		if (!dict)
			return false;

		if (!dict->hasHierarchy())
			throw Exception{
				"Dictionary does not have a hierarchy",
				ErrorCodes::UNSUPPORTED_METHOD};

		const auto child_id_col_untyped = block.safeGetByPosition(arguments[1]).column.get();
		const auto ancestor_id_col_untyped = block.safeGetByPosition(arguments[2]).column.get();

		if (const auto child_id_col = typeid_cast<const ColumnUInt64 *>(child_id_col_untyped))
			execute(block, result, dict, child_id_col, ancestor_id_col_untyped);
		else if (const auto child_id_col = typeid_cast<const ColumnConst<UInt64> *>(child_id_col_untyped))
			execute(block, result, dict, child_id_col, ancestor_id_col_untyped);
		else
			throw Exception{
				"Illegal column " + child_id_col_untyped->getName()
					+ " of second argument of function " + getName(),
				ErrorCodes::ILLEGAL_COLUMN};

		return true;
	}

	template <typename DictionaryType>
	bool execute(Block & block, const size_t result, const DictionaryType * dictionary,
		const ColumnUInt64 * child_id_col, const IColumn * ancestor_id_col_untyped)
	{
		if (const auto ancestor_id_col = typeid_cast<const ColumnUInt64 *>(ancestor_id_col_untyped))
		{
			const auto out = std::make_shared<ColumnUInt8>();
			block.safeGetByPosition(result).column = out;

			const auto & child_ids = child_id_col->getData();
			const auto & ancestor_ids = ancestor_id_col->getData();
			auto & data = out->getData();
			const auto size = child_id_col->size();
			data.resize(size);

			dictionary->isInVectorVector(child_ids, ancestor_ids, data);
		}
		else if (const auto ancestor_id_col = typeid_cast<const ColumnConst<UInt64> *>(ancestor_id_col_untyped))
		{
			const auto out = std::make_shared<ColumnUInt8>();
			block.safeGetByPosition(result).column = out;

			const auto & child_ids = child_id_col->getData();
			const auto ancestor_id = ancestor_id_col->getData();
			auto & data = out->getData();
			const auto size = child_id_col->size();
			data.resize(size);

			dictionary->isInVectorConstant(child_ids, ancestor_id, data);
		}
		else
		{
			throw Exception{
				"Illegal column " + ancestor_id_col_untyped->getName()
					+ " of third argument of function " + getName(),
				ErrorCodes::ILLEGAL_COLUMN};
		}

		return true;
	}

	template <typename DictionaryType>
	bool execute(Block & block, const size_t result, const DictionaryType * dictionary,
		const ColumnConst<UInt64> * child_id_col, const IColumn * ancestor_id_col_untyped)
	{
		if (const auto ancestor_id_col = typeid_cast<const ColumnUInt64 *>(ancestor_id_col_untyped))
		{
			const auto out = std::make_shared<ColumnUInt8>();
			block.safeGetByPosition(result).column = out;

			const auto child_id = child_id_col->getData();
			const auto & ancestor_ids = ancestor_id_col->getData();
			auto & data = out->getData();
			const auto size = child_id_col->size();
			data.resize(size);

			dictionary->isInConstantVector(child_id, ancestor_ids, data);
		}
		else if (const auto ancestor_id_col = typeid_cast<const ColumnConst<UInt64> *>(ancestor_id_col_untyped))
		{
<<<<<<< HEAD
			const auto child_id = child_id_col->getData();
			const auto ancestor_id = ancestor_id_col->getData();
			UInt8 res = 0;

			dictionary->isInConstantConstant(child_id, ancestor_id, res);

			block.getByPosition(result).column = std::make_shared<ColumnConst<UInt8>>(
				child_id_col->size(), res);
=======
			block.safeGetByPosition(result).column = std::make_shared<ColumnConst<UInt8>>(
				child_id_col->size(),
				dictionary->in(child_id_col->getData(), ancestor_id_col->getData()));
>>>>>>> 01c2caef
		}
		else
		{
			throw Exception{
				"Illegal column " + ancestor_id_col_untyped->getName()
					+ " of third argument of function " + getName(),
				ErrorCodes::ILLEGAL_COLUMN};
		}

		return true;
	}

	const ExternalDictionaries & dictionaries;
};


};<|MERGE_RESOLUTION|>--- conflicted
+++ resolved
@@ -2385,7 +2385,6 @@
 		}
 		else if (const auto ancestor_id_col = typeid_cast<const ColumnConst<UInt64> *>(ancestor_id_col_untyped))
 		{
-<<<<<<< HEAD
 			const auto child_id = child_id_col->getData();
 			const auto ancestor_id = ancestor_id_col->getData();
 			UInt8 res = 0;
@@ -2394,11 +2393,6 @@
 
 			block.getByPosition(result).column = std::make_shared<ColumnConst<UInt8>>(
 				child_id_col->size(), res);
-=======
-			block.safeGetByPosition(result).column = std::make_shared<ColumnConst<UInt8>>(
-				child_id_col->size(),
-				dictionary->in(child_id_col->getData(), ancestor_id_col->getData()));
->>>>>>> 01c2caef
 		}
 		else
 		{
