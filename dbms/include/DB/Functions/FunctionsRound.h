#pragma once

#include <DB/Functions/FunctionsArithmetic.h>
#include <cmath>
#include <type_traits>
#include <array>


namespace DB
{

	/** Функции округления:
	 * roundToExp2 - вниз до ближайшей степени двойки;
	 * roundDuration - вниз до ближайшего из: 0, 1, 10, 30, 60, 120, 180, 240, 300, 600, 1200, 1800, 3600, 7200, 18000, 36000;
	 * roundAge - вниз до ближайшего из: 0, 18, 25, 35, 45.
	 * round(x, N) - арифметическое округление (N - сколько знаков после запятой оставить; 0 по умолчанию).
	 * ceil(x, N) - наименьшее число, которое не меньше x (N - сколько знаков после запятой оставить; 0 по умолчанию).
	 * floor(x, N) - наибольшее число, которое не больше x (N - сколько знаков после запятой оставить; 0 по умолчанию).
	 */

	template<typename A>
	struct RoundToExp2Impl
	{
		typedef A ResultType;

		static inline A apply(A x)
		{
			return x <= 0 ? static_cast<A>(0) : (static_cast<A>(1) << static_cast<UInt64>(log2(static_cast<double>(x))));
		}
	};

	template<>
	struct RoundToExp2Impl<Float32>
	{
		typedef Float32 ResultType;

		static inline Float32 apply(Float32 x)
		{
			return static_cast<Float32>(x < 1 ? 0. : pow(2., floor(log2(x))));
		}
	};

	template<>
	struct RoundToExp2Impl<Float64>
	{
		typedef Float64 ResultType;

		static inline Float64 apply(Float64 x)
		{
			return x < 1 ? 0. : pow(2., floor(log2(x)));
		}
	};

	template<typename A>
	struct RoundDurationImpl
	{
		typedef UInt16 ResultType;

		static inline ResultType apply(A x)
		{
			return x < 1 ? 0
				: (x < 10 ? 1
				: (x < 30 ? 10
				: (x < 60 ? 30
				: (x < 120 ? 60
				: (x < 180 ? 120
				: (x < 240 ? 180
				: (x < 300 ? 240
				: (x < 600 ? 300
				: (x < 1200 ? 600
				: (x < 1800 ? 1200
				: (x < 3600 ? 1800
				: (x < 7200 ? 3600
				: (x < 18000 ? 7200
				: (x < 36000 ? 18000
				: 36000))))))))))))));
		}
	};

	template<typename A>
	struct RoundAgeImpl
	{
		typedef UInt8 ResultType;

		static inline ResultType apply(A x)
		{
			return x < 18 ? 0
				: (x < 25 ? 18
				: (x < 35 ? 25
				: (x < 45 ? 35
				: 45)));
		}
	};

	/// Реализация функций округления на низком уровне.

	template<typename T, int rounding_mode>
	struct RoundingComputation
	{
	};

	template<int rounding_mode>
	struct RoundingComputation<Float32, rounding_mode>
	{
		using Data = std::array<Float32, 4>;
		using Scale = __m128;

		static inline void prepareScale(size_t scale, Scale & mm_scale)
		{
			Float32 fscale = static_cast<Float32>(scale);
			mm_scale = _mm_load1_ps(&fscale);
		}

		static inline void compute(const Data & in, const Scale & mm_scale, Data & out)
		{
			Float32 input[4] __attribute__((aligned(16))) = {in[0], in[1], in[2], in[3]};
			__m128 mm_value = _mm_load_ps(input);

			mm_value = _mm_mul_ps(mm_value, mm_scale);
			mm_value = _mm_round_ps(mm_value, rounding_mode);
			mm_value = _mm_div_ps(mm_value, mm_scale);

			Float32 res[4] __attribute__((aligned(16)));
			_mm_store_ps(res, mm_value);
			out = {res[0], res[1], res[2], res[3]};
		}
	};

	template<int rounding_mode>
	struct RoundingComputation<Float64, rounding_mode>
	{
		using Data = std::array<Float64, 2>;
		using Scale = __m128d;

		static inline void prepareScale(size_t scale, Scale & mm_scale)
		{
			Float64 fscale = static_cast<Float64>(scale);
			mm_scale = _mm_load1_pd(&fscale);
		}

		static inline void compute(const Data & in, const Scale & mm_scale, Data & out)
		{
			Float64 input[2] __attribute__((aligned(16))) = { in[0], in[1] };
			__m128d mm_value = _mm_load_pd(input);

			mm_value = _mm_mul_pd(mm_value, mm_scale);
			mm_value = _mm_round_pd(mm_value, rounding_mode);
			mm_value = _mm_div_pd(mm_value, mm_scale);

			Float64 res[2] __attribute__((aligned(16)));
			_mm_store_pd(res, mm_value);
			out = {res[0], res[1]};
		}
	};

	/// Реализация функций округления на высоком уровне.

	template<typename T, int rounding_mode, typename Enable = void>
	struct FunctionRoundingImpl
	{
	};

	/// В случае целочисленных значений не выполяется округления.
	template<typename T, int rounding_mode>
	struct FunctionRoundingImpl<T, rounding_mode, typename std::enable_if<std::is_integral<T>::value>::type>
	{
		static inline void apply(const PODArray<T> & in, size_t scale, typename ColumnVector<T>::Container_t & out)
		{
			size_t size = in.size();
			for (size_t i = 0; i < size; ++i)
				out[i] = in[i];
		}

		static inline T apply(T val, size_t scale)
		{
			return val;
		}
	};

	template<typename T, int rounding_mode>
	struct FunctionRoundingImpl<T, rounding_mode, typename std::enable_if<std::is_floating_point<T>::value>::type>
	{
	private:
		using Op = RoundingComputation<T, rounding_mode>;
		using Data = typename Op::Data;
		using Scale = typename Op::Scale;

	public:
		static inline void apply(const PODArray<T> & in, size_t scale, typename ColumnVector<T>::Container_t & out)
		{
			Scale mm_scale;
			Op::prepareScale(scale, mm_scale);

			const size_t size = in.size();
			const size_t data_size = std::tuple_size<Data>();

			size_t i;
			for (i = 0; i < (size - data_size + 1); i += data_size)
<<<<<<< HEAD
			{
				Data tmp;
				for (size_t j = 0; j < data_size; ++j)
					tmp[j] = in[i + j];

				Data res;
				Op::compute(tmp, mm_scale, res);

				for (size_t j = 0; j < data_size; ++j)
					out[i + j] = res[j];
			}

			if (i < size)
			{
				Data tmp{0};
				for (size_t j = 0; (j < data_size) && (i + j) < size; ++j)
=======
			{
				Data tmp;
				for (size_t j = 0; j < data_size; ++j)
					tmp[j] = in[i + j];

				Data res;
				Op::compute(tmp, mm_scale, res);

				for (size_t j = 0; j < data_size; ++j)
					out[i + j] = res[j];
			}

			if (i < size)
			{
				Data tmp{0};
				for (size_t j = 0; (j < data_size) && ((i + j) < size); ++j)
>>>>>>> 2421d530
					tmp[j] = in[i + j];

				Data res;
				Op::compute(tmp, mm_scale, res);

<<<<<<< HEAD
				for (size_t j = 0; (j < data_size) && (i + j) < size; ++j)
=======
				for (size_t j = 0; (j < data_size) && ((i + j) < size); ++j)
>>>>>>> 2421d530
					out[i + j] = in[i + j];
			}
		}

		static inline T apply(T val, size_t scale)
		{
			if (val == 0)
				return val;
			else
			{
				Scale mm_scale;
				Op::prepareScale(scale, mm_scale);

				Data tmp{0};
				tmp[0] = val;

				Data res;
				Op::compute(tmp, mm_scale, res);
				return res[0];
			}
		}
	};

	template<typename T, typename U>
	struct PrecisionForType
	{
		template<typename L = T>
		static inline bool apply(const ColumnPtr & column, UInt8 & precision,
								 typename std::enable_if<std::is_floating_point<L>::value>::type * = nullptr)
		{
			using ColumnType = ColumnConst<U>;

			const ColumnType * precision_col = typeid_cast<const ColumnType *>(&*column);
			if (precision_col == nullptr)
				return false;

			U val = precision_col->getData();
			if (val < 0)
				val = 0;
			else if (val >= static_cast<U>(std::numeric_limits<L>::digits10))
				val = static_cast<U>(std::numeric_limits<L>::digits10);

			precision = static_cast<UInt8>(val);

			return true;
		}

		/// Для целых чисел точность не имеет значения.
		template<typename L = T>
		static inline bool apply(const ColumnPtr & column, UInt8 & precision,
								 typename std::enable_if<std::is_integral<L>::value>::type * = nullptr)
		{
			using ColumnType = ColumnConst<U>;

			const ColumnType * precision_col = typeid_cast<const ColumnType *>(&*column);
			if (precision_col == nullptr)
				return false;

			precision = 0;

			return true;
		}
	};

	/// Следующий код генерирует во время сборки таблицу степеней числа 10.

namespace
{
	/// Отдельные степени числа 10.

	template <size_t N>
	struct PowerOf10
	{
		static const size_t value = 10 * PowerOf10<N - 1>::value;
	};

	template<>
	struct PowerOf10<0>
	{
		static const size_t value = 1;
	};
}

	/// Объявление и определение контейнера содержащего таблицу степеней числа 10.

	template <size_t... TArgs>
	struct TableContainer
	{
		static const std::array<size_t, sizeof...(TArgs)> values;
	};

	template <size_t... TArgs>
	const std::array<size_t, sizeof...(TArgs)> TableContainer<TArgs...>::values = { TArgs... };

	/// Генератор первых N степеней.

	template <size_t N, size_t... TArgs>
	struct FillArrayImpl
	{
		using result = typename FillArrayImpl<N - 1, PowerOf10<N>::value, TArgs...>::result;
	};

	template <size_t... TArgs>
	struct FillArrayImpl<0, TArgs...>
	{
		using result = TableContainer<PowerOf10<0>::value, TArgs...>;
	};

	template <size_t N>
	struct FillArray
	{
		using result = typename FillArrayImpl<N-1>::result;
	};

	/** Шаблон для функций, которые вычисляют приближенное значение входного параметра
	  * типа (U)Int8/16/32/64 или Float32/64 и принимают дополнительный необязятельный
	  * параметр указывающий сколько знаков после запятой оставить (по умолчанию - 0).
	  * Op - функция (round/floor/ceil)
	  */
	template<typename Name, int rounding_mode>
	class FunctionRounding : public IFunction
	{
	public:
		static constexpr auto name = Name::name;
		static IFunction * create(const Context & context) { return new FunctionRounding; }

	private:
		using PowersOf10 = FillArray<std::numeric_limits<Float64>::digits10 + 1>::result;

	private:
		template<typename T>
		bool checkType(const IDataType * type) const
		{
			return typeid_cast<const T *>(type) != nullptr;
		}

		template<typename T>
		bool executeForType(Block & block, const ColumnNumbers & arguments, size_t result)
		{
			using Op = FunctionRoundingImpl<T, rounding_mode>;

			if (ColumnVector<T> * col = typeid_cast<ColumnVector<T> *>(&*block.getByPosition(arguments[0]).column))
			{
				UInt8 precision = 0;
				if (arguments.size() == 2)
					precision = getPrecision<T>(block.getByPosition(arguments[1]).column);

				ColumnVector<T> * col_res = new ColumnVector<T>;
				block.getByPosition(result).column = col_res;

				typename ColumnVector<T>::Container_t & vec_res = col_res->getData();
				vec_res.resize(col->getData().size());

<<<<<<< HEAD
				FunctionRoundingImpl<T, rounding_mode>::apply(col->getData(), PowersOf10::values[precision], vec_res);
=======
				Op::apply(col->getData(), PowersOf10::values[precision], vec_res);
>>>>>>> 2421d530

				return true;
			}
			else if (ColumnConst<T> * col = typeid_cast<ColumnConst<T> *>(&*block.getByPosition(arguments[0]).column))
			{
				UInt8 precision = 0;
				if (arguments.size() == 2)
					precision = getPrecision<T>(block.getByPosition(arguments[1]).column);

<<<<<<< HEAD
				T res = FunctionRoundingImpl<T, rounding_mode>::apply(col->getData(), PowersOf10::values[precision]);
=======
				T res = Op::apply(col->getData(), PowersOf10::values[precision]);
>>>>>>> 2421d530

				ColumnConst<T> * col_res = new ColumnConst<T>(col->size(), res);
				block.getByPosition(result).column = col_res;

				return true;
			}

			return false;
		}

		/// В зависимости от входного параметра, определить какая нужна точность
		/// для результата.
		template<typename T>
		UInt8 getPrecision(const ColumnPtr & column)
		{
			UInt8 precision = 0;

			if (!(	PrecisionForType<T, UInt8>::apply(column, precision)
				||	PrecisionForType<T, UInt16>::apply(column, precision)
				||	PrecisionForType<T, UInt16>::apply(column, precision)
				||	PrecisionForType<T, UInt32>::apply(column, precision)
				||	PrecisionForType<T, UInt64>::apply(column, precision)
				||	PrecisionForType<T, Int8>::apply(column, precision)
				||	PrecisionForType<T, Int16>::apply(column, precision)
				||	PrecisionForType<T, Int32>::apply(column, precision)
				||	PrecisionForType<T, Int64>::apply(column, precision)))
			{
				throw Exception("Illegal column " + column->getName()
						+ " of second ('precision') argument of function " + getName(),
						ErrorCodes::ILLEGAL_COLUMN);
			}

			return precision;
		}

	public:
		/// Получить имя функции.
		String getName() const override
		{
			return name;
		}

		/// Получить типы результата по типам аргументов. Если функция неприменима для данных аргументов - кинуть исключение.
		DataTypePtr getReturnType(const DataTypes & arguments) const override
		{
			if ((arguments.size() < 1) || (arguments.size() > 2))
				throw Exception("Number of arguments for function " + getName() + " doesn't match: passed "
					+ toString(arguments.size()) + ", should be 1 or 2.",
					ErrorCodes::NUMBER_OF_ARGUMENTS_DOESNT_MATCH);

			if (arguments.size() == 2)
			{
				const IDataType * type = &*arguments[1];
				if (!( checkType<DataTypeUInt8>(type)
					|| checkType<DataTypeUInt16>(type)
					|| checkType<DataTypeUInt32>(type)
					|| checkType<DataTypeUInt64>(type)
					|| checkType<DataTypeInt8>(type)
					|| checkType<DataTypeInt16>(type)
					|| checkType<DataTypeInt32>(type)
					|| checkType<DataTypeInt64>(type)))
				{
					throw Exception("Illegal type in second argument of function " + getName(),
									ErrorCodes::ILLEGAL_TYPE_OF_ARGUMENT);
				}
			}

			const IDataType * type = &*arguments[0];
			if (!type->behavesAsNumber())
				throw Exception("Illegal type " + arguments[0]->getName() + " of argument of function " + getName(),
					ErrorCodes::ILLEGAL_TYPE_OF_ARGUMENT);

			return arguments[0];
		}

		/// Выполнить функцию над блоком.
		void execute(Block & block, const ColumnNumbers & arguments, size_t result) override
		{
			if (!(	executeForType<UInt8>(block, arguments, result)
				||	executeForType<UInt16>(block, arguments, result)
				||	executeForType<UInt32>(block, arguments, result)
				||	executeForType<UInt64>(block, arguments, result)
				||	executeForType<Int8>(block, arguments, result)
				||	executeForType<Int16>(block, arguments, result)
				||	executeForType<Int32>(block, arguments, result)
				||	executeForType<Int64>(block, arguments, result)
				||	executeForType<Float32>(block, arguments, result)
				||	executeForType<Float64>(block, arguments, result)))
			{
				throw Exception("Illegal column " + block.getByPosition(arguments[0]).column->getName()
						+ " of argument of function " + getName(),
						ErrorCodes::ILLEGAL_COLUMN);
			}
		}
	};

	struct NameRoundToExp2		{ static constexpr auto name = "roundToExp2"; };
	struct NameRoundDuration	{ static constexpr auto name = "roundDuration"; };
	struct NameRoundAge 		{ static constexpr auto name = "roundAge"; };
	struct NameRound			{ static constexpr auto name = "round"; };
	struct NameCeil				{ static constexpr auto name = "ceil"; };
	struct NameFloor			{ static constexpr auto name = "floor"; };

	typedef FunctionUnaryArithmetic<RoundToExp2Impl,	NameRoundToExp2> 	FunctionRoundToExp2;
	typedef FunctionUnaryArithmetic<RoundDurationImpl,	NameRoundDuration>	FunctionRoundDuration;
	typedef FunctionUnaryArithmetic<RoundAgeImpl,		NameRoundAge>		FunctionRoundAge;
	typedef FunctionRounding<NameRound,	_MM_FROUND_NINT>	FunctionRound;
	typedef FunctionRounding<NameCeil,	_MM_FROUND_CEIL>	FunctionCeil;
	typedef FunctionRounding<NameFloor,	_MM_FROUND_FLOOR>	FunctionFloor;
}<|MERGE_RESOLUTION|>--- conflicted
+++ resolved
@@ -196,7 +196,6 @@
 
 			size_t i;
 			for (i = 0; i < (size - data_size + 1); i += data_size)
-<<<<<<< HEAD
 			{
 				Data tmp;
 				for (size_t j = 0; j < data_size; ++j)
@@ -212,35 +211,13 @@
 			if (i < size)
 			{
 				Data tmp{0};
-				for (size_t j = 0; (j < data_size) && (i + j) < size; ++j)
-=======
-			{
-				Data tmp;
-				for (size_t j = 0; j < data_size; ++j)
+				for (size_t j = 0; (j < data_size) && ((i + j) < size); ++j)
 					tmp[j] = in[i + j];
 
 				Data res;
 				Op::compute(tmp, mm_scale, res);
 
-				for (size_t j = 0; j < data_size; ++j)
-					out[i + j] = res[j];
-			}
-
-			if (i < size)
-			{
-				Data tmp{0};
 				for (size_t j = 0; (j < data_size) && ((i + j) < size); ++j)
->>>>>>> 2421d530
-					tmp[j] = in[i + j];
-
-				Data res;
-				Op::compute(tmp, mm_scale, res);
-
-<<<<<<< HEAD
-				for (size_t j = 0; (j < data_size) && (i + j) < size; ++j)
-=======
-				for (size_t j = 0; (j < data_size) && ((i + j) < size); ++j)
->>>>>>> 2421d530
 					out[i + j] = in[i + j];
 			}
 		}
@@ -311,7 +288,7 @@
 {
 	/// Отдельные степени числа 10.
 
-	template <size_t N>
+	template<size_t N>
 	struct PowerOf10
 	{
 		static const size_t value = 10 * PowerOf10<N - 1>::value;
@@ -326,33 +303,33 @@
 
 	/// Объявление и определение контейнера содержащего таблицу степеней числа 10.
 
-	template <size_t... TArgs>
+	template<size_t... TArgs>
 	struct TableContainer
 	{
 		static const std::array<size_t, sizeof...(TArgs)> values;
 	};
 
-	template <size_t... TArgs>
+	template<size_t... TArgs>
 	const std::array<size_t, sizeof...(TArgs)> TableContainer<TArgs...>::values = { TArgs... };
 
 	/// Генератор первых N степеней.
 
-	template <size_t N, size_t... TArgs>
+	template<size_t N, size_t... TArgs>
 	struct FillArrayImpl
 	{
 		using result = typename FillArrayImpl<N - 1, PowerOf10<N>::value, TArgs...>::result;
 	};
 
-	template <size_t... TArgs>
+	template<size_t... TArgs>
 	struct FillArrayImpl<0, TArgs...>
 	{
 		using result = TableContainer<PowerOf10<0>::value, TArgs...>;
 	};
 
-	template <size_t N>
+	template<size_t N>
 	struct FillArray
 	{
-		using result = typename FillArrayImpl<N-1>::result;
+		using result = typename FillArrayImpl<N - 1>::result;
 	};
 
 	/** Шаблон для функций, которые вычисляют приближенное значение входного параметра
@@ -394,11 +371,7 @@
 				typename ColumnVector<T>::Container_t & vec_res = col_res->getData();
 				vec_res.resize(col->getData().size());
 
-<<<<<<< HEAD
-				FunctionRoundingImpl<T, rounding_mode>::apply(col->getData(), PowersOf10::values[precision], vec_res);
-=======
 				Op::apply(col->getData(), PowersOf10::values[precision], vec_res);
->>>>>>> 2421d530
 
 				return true;
 			}
@@ -408,11 +381,7 @@
 				if (arguments.size() == 2)
 					precision = getPrecision<T>(block.getByPosition(arguments[1]).column);
 
-<<<<<<< HEAD
-				T res = FunctionRoundingImpl<T, rounding_mode>::apply(col->getData(), PowersOf10::values[precision]);
-=======
 				T res = Op::apply(col->getData(), PowersOf10::values[precision]);
->>>>>>> 2421d530
 
 				ColumnConst<T> * col_res = new ColumnConst<T>(col->size(), res);
 				block.getByPosition(result).column = col_res;
